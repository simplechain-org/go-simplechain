--- conflicted
+++ resolved
@@ -277,11 +277,7 @@
 	checkAndCommit := func(rws *types.ReceptTransactionWithSignatures) error {
 		if rws != nil && len(rws.Data.V) >= requireSignatureCount {
 			//TODO signatures combine or multi-sign msg?
-<<<<<<< HEAD
-			log.Debug("checkAndCommit", "txId", rws.ID().String())
-=======
-			log.Debug("taker checkAndCommit", "ctxId", rws.ID().String())
->>>>>>> d2846555
+			log.Debug("taker checkAndCommit", "txId", rws.ID().String())
 			store.pending.RemoveByHash(id)
 			store.finishedCache.Add(id, struct{}{}) //finished需要用db存,db信息需和链上信息一一对应
 			if err := store.db.Put(rws.Key(), []byte{}); err != nil {
