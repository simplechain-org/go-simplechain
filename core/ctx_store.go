package core

import (
	"fmt"
	"math/big"
	"sync"
	"time"

	"github.com/simplechain-org/go-simplechain/common"
	"github.com/simplechain-org/go-simplechain/core/types"
	"github.com/simplechain-org/go-simplechain/core/vm"
	crossdb "github.com/simplechain-org/go-simplechain/cross/database"
	"github.com/simplechain-org/go-simplechain/event"
	"github.com/simplechain-org/go-simplechain/log"
	"github.com/simplechain-org/go-simplechain/params"
<<<<<<< HEAD
)

const (
	expireInterval = time.Second * 60 * 12
	expireNumber   = 1024 //pending rtx expired after block num
)

=======

	"github.com/asdine/storm/v3"
	"github.com/asdine/storm/v3/q"
)

const (
	expireInterval = time.Second * 60 * 12
	expireNumber   = 180 //pending rtx expired after block num
)

>>>>>>> 9f2b23c1
var requireSignatureCount = 2

type CtxStoreConfig struct {
	ChainId      *big.Int
	Anchors      []common.Address
	IsAnchor     bool
	Rejournal    time.Duration // Time interval to regenerate the local transaction journal
	ValueLimit   *big.Int      // Minimum value to enforce for acceptance into the pool
	AccountSlots uint64        // Number of executable transaction slots guaranteed per account
	GlobalSlots  uint64        // Maximum number of executable transaction slots for all accounts
	AccountQueue uint64        // Maximum number of non-executable transaction slots permitted per account
	GlobalQueue  uint64        // Maximum number of non-executable transaction slots for all accounts
}

var DefaultCtxStoreConfig = CtxStoreConfig{
	Anchors:      []common.Address{},
	Rejournal:    time.Minute * 10,
	ValueLimit:   big.NewInt(1e18),
	AccountSlots: 5,
	GlobalSlots:  4096,
	AccountQueue: 5,
	GlobalQueue:  10,
}

func (config *CtxStoreConfig) sanitize() CtxStoreConfig {
	conf := *config
	if conf.Rejournal < time.Second {
		log.Warn("Sanitizing invalid ctxpool journal time", "provided", conf.Rejournal, "updated", time.Second)
		conf.Rejournal = time.Second
	}
	if conf.ValueLimit == nil || conf.ValueLimit.Cmp(big.NewInt(1e18)) < 0 {
		log.Warn("Sanitizing invalid ctxpool price limit", "provided", conf.ValueLimit, "updated", DefaultCtxStoreConfig.ValueLimit)
		conf.ValueLimit = DefaultCtxStoreConfig.ValueLimit
	}
	return conf
}

type CtxStore struct {
	config      CtxStoreConfig
	chainConfig *params.ChainConfig
	chain       blockChain
<<<<<<< HEAD
	pending     *CtxSortedByBlockNum //带有local签名
	queued      *CtxSortedByBlockNum //网络其他节点签名
=======
	pending     *crossdb.CtxSortedByBlockNum //带有local签名
	queued      *crossdb.CtxSortedByBlockNum //网络其他节点签名
>>>>>>> 9f2b23c1

	anchors     map[uint64]*AnchorSet
	signer      types.CtxSigner
	resultFeed  event.Feed
	resultScope event.SubscriptionScope

<<<<<<< HEAD
	localStore  CtxDB               //存储本链跨链交易
	remoteStore map[uint64]CtxDB    //存储其他链的跨链交易
	db          ethdb.KeyValueStore // database to store cws
=======
	localStore  crossdb.CtxDB            //存储本链跨链交易
	remoteStore map[uint64]crossdb.CtxDB //存储其他链的跨链交易
	db          *storm.DB                // database to store cws
>>>>>>> 9f2b23c1

	mu            sync.RWMutex
	wg            sync.WaitGroup // for shutdown sync
	stopCh        chan struct{}
	CrossContract common.Address

	signHash types.SignHash
	logger   log.Logger
}

func NewCtxStore(ctx crossdb.ServiceContext, config CtxStoreConfig, chainConfig *params.ChainConfig, chain blockChain,
	makerDb string, address common.Address, signHash types.SignHash) (*CtxStore, error) {
	config = (&config).sanitize()
	signer := types.MakeCtxSigner(chainConfig)
	config.ChainId = chainConfig.ChainID
	store := &CtxStore{
		config:        config,
		chainConfig:   chainConfig,
		chain:         chain,
<<<<<<< HEAD
		pending:       NewCtxSortedMap(),
		queued:        NewCtxSortedMap(),
		localStore:    NewCtxDb(config.ChainId, makerDb, config.GlobalSlots),
		remoteStore:   make(map[uint64]CtxDB),
		signer:        signer,
		anchors:       make(map[uint64]*AnchorSet),
		db:            makerDb,
=======
		pending:       crossdb.NewCtxSortedMap(),
		queued:        crossdb.NewCtxSortedMap(),
		remoteStore:   make(map[uint64]crossdb.CtxDB),
		signer:        signer,
		anchors:       make(map[uint64]*AnchorSet),
>>>>>>> 9f2b23c1
		mu:            sync.RWMutex{},
		stopCh:        make(chan struct{}),
		CrossContract: address,
		signHash:      signHash,
		logger:        log.New("local", config.ChainId),
	}

<<<<<<< HEAD
=======
	//db, err := crossdb.OpenEtherDB(ctx, makerDb)
	db, err := crossdb.OpenStormDB(ctx, makerDb)
	if err != nil {
		return nil, err
	}
	store.db = db
	//store.localStore = crossdb.NewCacheDb(config.ChainId, db, config.GlobalSlots)
	store.localStore = crossdb.NewIndexDB(config.ChainId, db, config.GlobalSlots)

>>>>>>> 9f2b23c1
	store.restore()

	// Start the event loop and return
	store.wg.Add(1)
	go store.loop()
<<<<<<< HEAD
	go store.CleanUpDb() //TODO-???
	return store
=======
	return store, nil
>>>>>>> 9f2b23c1
}

func (store *CtxStore) Stop() {
	store.logger.Info("Stopping Ctx store")
	store.resultScope.Close()
	store.db.Close()
	close(store.stopCh)
	store.wg.Wait()
<<<<<<< HEAD

=======
>>>>>>> 9f2b23c1
	store.logger.Info("Ctx store stopped")
}

func (store *CtxStore) loop() {
	defer store.wg.Done()
	expire := time.NewTicker(expireInterval)
	defer expire.Stop()

	journal := time.NewTicker(store.config.Rejournal)
	defer journal.Stop()

	for {
		select {
		case <-store.stopCh:
			return
		case <-expire.C:
			store.mu.Lock()
			currentNum := store.chain.CurrentBlock().NumberU64()
			if currentNum > expireNumber {
				store.pending.RemoveUnderNum(currentNum - expireNumber)
				store.queued.RemoveUnderNum(currentNum - expireNumber)
			}
			store.mu.Unlock()

		case <-journal.C:
			store.restore()
		}
	}
}

func (store *CtxStore) restore() {
	store.mu.Lock()
	defer store.mu.Unlock()

	if err := store.localStore.Load(); err != nil {
		store.logger.Warn("Failed to load local ctx", "err", err)
	}
	for _, remote := range store.remoteStore {
		if err := remote.Load(); err != nil {
			store.logger.Warn("Failed to load remote ctx", "err", err)
		}
	}
}

func (store *CtxStore) AddLocal(ctx *types.CrossTransaction) error {
	store.mu.Lock()
	defer store.mu.Unlock()
	return store.addTx(ctx, true)
}

func (store *CtxStore) AddRemote(ctx *types.CrossTransaction) error {
	store.mu.Lock()
	defer store.mu.Unlock()
	return store.addTx(ctx, false)
}

// AddFromRemoteChain add remote-chain ctx with signatures
func (store *CtxStore) AddFromRemoteChain(ctx *types.CrossTransactionWithSignatures, callback func(*types.CrossTransactionWithSignatures, ...int)) error {
	store.mu.Lock()
	defer store.mu.Unlock()

	chainId := ctx.ChainId()
	var invalidSigIndex []int
	for i, ctx := range ctx.Resolution() {
		if store.verifySigner(ctx, chainId, chainId) != nil {
			invalidSigIndex = append(invalidSigIndex, i)
		}
	}
	if callback != nil {
		callback(ctx, invalidSigIndex...) //call callback with signer checking results
	}

	if invalidSigIndex != nil {
		return fmt.Errorf("invalid signature of ctx:%s for signature:%v", ctx.ID().String(), invalidSigIndex)
	}

	if err := store.verifyCwsInvoking(ctx); err != nil {
		return err
	}

	db, ok := store.remoteStore[chainId.Uint64()]
	if !ok {
<<<<<<< HEAD
		db = NewCtxDb(chainId, store.db, store.config.GlobalSlots)
		store.remoteStore[chainId.Uint64()] = db
	}
	if db.Has(ctx.ID()) {
		return nil
	}
=======
		//db = crossdb.NewCacheDb(chainId, store.db, store.config.GlobalSlots)
		db = crossdb.NewIndexDB(chainId, store.db, store.config.GlobalSlots)
		store.remoteStore[chainId.Uint64()] = db
	}

	if db.Has(ctx.ID()) {
		return nil
	}
>>>>>>> 9f2b23c1
	return db.Write(ctx)
}

func (store *CtxStore) addTx(ctx *types.CrossTransaction, local bool) error {
	if store.localStore.Has(ctx.ID()) {
		oldBlockHash, err := store.localStore.ReadAll(ctx.ID())
		if err != nil {
			return err
		}
		if ctx.BlockHash() != oldBlockHash {
			return fmt.Errorf("blockchain Reorg,txId:%s,old:%s,new:%s", ctx.ID().String(), oldBlockHash.String(), ctx.BlockHash().String())
		}
	}
	return store.addTxLocked(ctx, local)
}

func (store *CtxStore) addTxLocked(ctx *types.CrossTransaction, local bool) error {
	id := ctx.ID()
	// make signature first for local ctx
	if local {
		signedTx, err := types.SignCtx(ctx, store.signer, store.signHash)
		if err != nil {
			return err
		}
		*ctx = *signedTx
	}

	checkAndCommit := func(id common.Hash) error {
<<<<<<< HEAD
		if cws, _ := store.pending.Get(id).(*types.CrossTransactionWithSignatures); cws != nil && cws.SignaturesLength() >= requireSignatureCount {
=======
		if cws := store.pending.Get(id); cws != nil && cws.SignaturesLength() >= requireSignatureCount {
			store.pending.RemoveByHash(id) // remove it from pending
>>>>>>> 9f2b23c1
			go store.resultFeed.Send(SignedCtxEvent{
				Tws: cws.Copy(),
				CallBack: func(cws *types.CrossTransactionWithSignatures, invalidSigIndex ...int) {
					store.mu.Lock()
					defer store.mu.Unlock()
					if invalidSigIndex == nil { // check signer successfully, store ctx
						if err := store.localStore.Write(cws); err != nil {
							store.logger.Warn("commit local ctx failed", "txID", cws.ID(), "err", err)
							return
						}
<<<<<<< HEAD
						// persist successfully, remove it from pending
						store.pending.RemoveByHash(id)

					} else { // check failed, remove wrong signatures
						store.logger.Info("pending rollback for invalid signature", "ctxID", cws.ID(), "invalidSigIndex", invalidSigIndex)
						for _, invalid := range invalidSigIndex {
							store.pending.Get(id).(*types.CrossTransactionWithSignatures).RemoveSignature(invalid)
						}
=======

					} else { // check failed, rollback to the pending
						store.logger.Info("pending rollback for invalid signature", "ctxID", cws.ID(), "invalidSigIndex", invalidSigIndex)
						for _, invalid := range invalidSigIndex {
							cws.RemoveSignature(invalid)
						}
						store.pending.Put(cws, store.chain.GetBlockByHash(ctx.Data.BlockHash).NumberU64())
>>>>>>> 9f2b23c1
					}
				}},
			)
		}
		return nil
	}

	// if this pending ctx exist, add signature to pending directly
<<<<<<< HEAD
	if cws, _ := store.pending.Get(id).(*types.CrossTransactionWithSignatures); cws != nil {
=======
	if cws := store.pending.Get(id); cws != nil {
>>>>>>> 9f2b23c1
		if err := cws.AddSignature(ctx); err != nil {
			return err
		}
		return checkAndCommit(id)
	}

	// add new local ctx, move queued signatures of this ctx to pending
	if local {
		pendingRws := types.NewCrossTransactionWithSignatures(ctx)
		// promote queued ctx to pending, update to number received by local
		bNumber := store.chain.GetBlockByHash(ctx.Data.BlockHash).NumberU64()
		// move cws from queued to pending
<<<<<<< HEAD
		if queuedRws, _ := store.queued.Get(id).(*types.CrossTransactionWithSignatures); queuedRws != nil {
=======
		if queuedRws := store.queued.Get(id); queuedRws != nil {
>>>>>>> 9f2b23c1
			if err := queuedRws.AddSignature(ctx); err != nil {
				return err
			}
			pendingRws = queuedRws
		}
		store.pending.Put(pendingRws, bNumber)
		store.queued.RemoveByHash(id)
		return checkAndCommit(id)
	}

	// add new remote ctx, only add to pending pool
<<<<<<< HEAD
	if cws, _ := store.queued.Get(id).(*types.CrossTransactionWithSignatures); cws != nil {
=======
	if cws := store.queued.Get(id); cws != nil {
>>>>>>> 9f2b23c1
		if err := cws.AddSignature(ctx); err != nil {
			return err
		}
	} else {
		store.queued.Put(types.NewCrossTransactionWithSignatures(ctx), NewChainInvoke(store.chain).GetTransactionNumberOnChain(ctx))
	}
	return nil
}

func (store *CtxStore) VerifyCtx(ctx *types.CrossTransaction) error {
	store.mu.Lock()
	defer store.mu.Unlock()

	if store.config.ChainId.Cmp(ctx.ChainId()) == 0 {
		if store.localStore.Has(ctx.ID()) {
			return fmt.Errorf("ctx was already signatured, id: %s", ctx.ID().String())
		}
	}

	// discard if expired
	if NewChainInvoke(store.chain).IsTransactionInExpiredBlock(ctx, expireNumber) {
		return fmt.Errorf("ctx is already expired, id: %s", ctx.ID().String())
	}
	return nil
	//return store.verifySigner(ctx, ctx.ChainId(), ctx.DestinationId())
}

// validate ctx signed by anchor (fromChain:tx signed by fromChain, )
func (store *CtxStore) verifySigner(ctx *types.CrossTransaction, signChain, destChain *big.Int) error {
	store.logger.Debug("verify ctx signer", "ctx", ctx.ID(), "signChain", signChain, "destChain", destChain)
	var anchorSet *AnchorSet
	if as, ok := store.anchors[destChain.Uint64()]; ok {
		anchorSet = as
	} else { // ctx receive from remote, signChain == destChain
		newHead := store.chain.CurrentBlock().Header() // Special case during testing
		statedb, err := store.chain.StateAt(newHead.Root)
		if err != nil {
			store.logger.Error("Failed to reset txpool state", "err", err)
			return fmt.Errorf("stateAt %s err:%s", newHead.Root.String(), err.Error())
		}
		anchors, signedCount := QueryAnchor(store.chainConfig, store.chain, statedb, newHead, store.CrossContract, destChain.Uint64())
		store.config.Anchors = anchors
		requireSignatureCount = signedCount
		anchorSet = NewAnchorSet(store.config.Anchors)
		store.anchors[destChain.Uint64()] = anchorSet
	}
	if !anchorSet.IsAnchorSignedCtx(ctx, types.NewEIP155CtxSigner(signChain)) {
		return fmt.Errorf("invalid signature of ctx:%s", ctx.ID().String())
	}
	return nil
}

//send message to verify ctx in the cross contract
//(must exist makerTx in source-chain, do not took by others in destination-chain)
func (store *CtxStore) verifyCwsInvoking(cws CrossTransactionInvoke) error {
	paddedCtxId := common.LeftPadBytes(cws.ID().Bytes(), 32) //CtxId
	config := &params.ChainConfig{
		ChainID: store.config.ChainId,
		Scrypt:  new(params.ScryptConfig),
	}
	stateDB, err := store.chain.StateAt(store.chain.CurrentBlock().Root())
	if err != nil {
		return err
	}
	evmInvoke := NewEvmInvoke(store.chain, store.chain.CurrentBlock().Header(), stateDB, config, vm.Config{})
	var res []byte
	if store.config.ChainId.Cmp(cws.ChainId()) == 0 {
		res, err = evmInvoke.CallContract(common.Address{}, &store.CrossContract, params.GetMakerTxFn, paddedCtxId, common.LeftPadBytes(cws.DestinationId().Bytes(), 32))
		if err != nil {
			store.logger.Info("apply getMakerTx transaction failed", "err", err)
			return err
		}
		if new(big.Int).SetBytes(res).Cmp(big.NewInt(0)) == 0 { // error if makerTx is not existed in source-chain
			return ErrRepetitionCrossTransaction
<<<<<<< HEAD
		}

	} else if store.config.ChainId.Cmp(cws.DestinationId()) == 0 {
		res, err = evmInvoke.CallContract(common.Address{}, &store.CrossContract, params.GetTakerTxFn, paddedCtxId, common.LeftPadBytes(store.config.ChainId.Bytes(), 32))
		if err != nil {
			store.logger.Info("apply getTakerTx transaction failed", "err", err)
			return err
		}
		if new(big.Int).SetBytes(res).Cmp(big.NewInt(0)) != 0 { // error if takerTx is already taken in destination-chain
			return ErrRepetitionCrossTransaction
		}
	}
	return nil
}

func (store *CtxStore) RemoveRemotes(rtxs []*types.ReceptTransaction) []error {
	store.mu.Lock()
	defer store.mu.Unlock()

	var errs []error
	for _, v := range rtxs {
		if s, ok := store.remoteStore[v.DestinationId.Uint64()]; ok {
			if err := s.Delete(v.CTxId); err != nil {
				errs = append(errs, fmt.Errorf("id:%s, err:%s", v.CTxId.String(), err.Error()))
			}
		}
	}
	return errs
}

func (store *CtxStore) RemoveLocals(finishes []common.Hash) []error {
	store.mu.Lock()
	defer store.mu.Unlock()

=======
		}

	} else if store.config.ChainId.Cmp(cws.DestinationId()) == 0 {
		res, err = evmInvoke.CallContract(common.Address{}, &store.CrossContract, params.GetTakerTxFn, paddedCtxId, common.LeftPadBytes(store.config.ChainId.Bytes(), 32))
		if err != nil {
			store.logger.Info("apply getTakerTx transaction failed", "err", err)
			return err
		}
		if new(big.Int).SetBytes(res).Cmp(big.NewInt(0)) != 0 { // error if takerTx is already taken in destination-chain
			return ErrRepetitionCrossTransaction
		}
	}
	return nil
}

func (store *CtxStore) RemoveRemotes(rtxs []*types.ReceptTransaction) []error {
	store.mu.Lock()
	defer store.mu.Unlock()

	var errs []error
	for _, v := range rtxs {
		if s, ok := store.remoteStore[v.DestinationId.Uint64()]; ok {
			if err := s.Delete(v.CTxId); err != nil {
				errs = append(errs, fmt.Errorf("id:%s, err:%s", v.CTxId.String(), err.Error()))
			}
		}
	}
	return errs
}

func (store *CtxStore) RemoveLocals(finishes []common.Hash) []error {
	store.mu.Lock()
	defer store.mu.Unlock()

>>>>>>> 9f2b23c1
	var errs []error
	for _, id := range finishes {
		if err := store.localStore.Delete(id); err != nil {
			errs = append(errs, fmt.Errorf("id:%s, err:%s", id.String(), err.Error()))
<<<<<<< HEAD
		}
	}
	return errs
}

func (store *CtxStore) CleanUpDb() {
	time.Sleep(time.Minute)
	var finishes []common.Hash
	ctxs := store.ListCrossTransactions(0)
	for _, v := range ctxs {
		if err := store.verifyCwsInvoking(v); err == ErrRepetitionCrossTransaction {
			finishes = append(finishes, v.ID())
		}
	}
	if errs := store.RemoveLocals(finishes); errs != nil {
		store.logger.Warn("CleanUpDb RemoveLocals failed", "error", errs)
	}
}

func (store *CtxStore) Stats() (int, int) {
	return store.pending.Len(), store.queued.Len()
}

=======
		}
	}
	return errs
}

func (store *CtxStore) Stats() (int, int) {
	return store.pending.Len(), store.queued.Len()
}

>>>>>>> 9f2b23c1
func (store *CtxStore) StoreStats() int {
	store.mu.RLock()
	defer store.mu.RUnlock()

	var count int
	count += store.localStore.Size()
	for _, s := range store.remoteStore {
		count += s.Size()
	}
	return count
}

<<<<<<< HEAD
func (store *CtxStore) MarkStatus(rtxs []*types.ReceptTransaction, status uint64) {
=======
func (store *CtxStore) MarkStatus(rtxs []*types.ReceptTransaction, status types.CtxStatus) {
>>>>>>> 9f2b23c1
	store.mu.Lock()
	defer store.mu.Unlock()

	for _, v := range rtxs {
		if s, ok := store.remoteStore[v.DestinationId.Uint64()]; ok {
<<<<<<< HEAD
			err := s.Update(v.CTxId, func(ctx *types.CrossTransactionWithSignatures) {
=======
			err := s.Update(v.CTxId, func(ctx *crossdb.CrossTransactionIndexed) {
>>>>>>> 9f2b23c1
				ctx.Status = status
			})
			if err != nil {
				store.logger.Warn("MarkStatus failed ", "err", err)
			}
		}
	}
}

func (store *CtxStore) Query() (map[uint64][]*types.CrossTransactionWithSignatures, map[uint64][]*types.CrossTransactionWithSignatures) {
	store.mu.RLock()
	defer store.mu.RUnlock()
	remotes := make(map[uint64][]*types.CrossTransactionWithSignatures)
	locals := make(map[uint64][]*types.CrossTransactionWithSignatures)
<<<<<<< HEAD
	var re, lo, allRe int
	for chainID, s := range store.remoteStore {
		all := s.Query(func(tx *types.CrossTransactionWithSignatures) bool {
			if tx.Status == types.RtxStatusWaiting {
				remotes[chainID] = append(remotes[chainID], tx)
			}
			// always true to filter all to calculate allRe
			return true
		}, int(store.config.GlobalSlots))
		re += len(remotes[chainID])
		allRe += len(all)
	}

	locals[store.config.ChainId.Uint64()] = store.localStore.Query(nil, int(store.config.GlobalSlots))
	lo += len(locals[store.config.ChainId.Uint64()])

	store.logger.Info("CtxStore Query", "allRemote", allRe, "waitingRemote", re, "local", lo)
	return remotes, locals
}

func (store *CtxStore) ListCrossTransactions(pageSize int) []*types.CrossTransactionWithSignatures {
	store.mu.RLock()
	defer store.mu.RUnlock()

	var result []*types.CrossTransactionWithSignatures
	for _, s := range store.remoteStore {
		result = append(result, s.Query(nil, pageSize)...)
	}
	return append(result, store.localStore.Query(nil, pageSize)...)
}

func (store *CtxStore) ListCrossTransactionsByChainIDAndTxID(chainID uint64, txID common.Hash, pageSize int) []*types.CrossTransactionWithSignatures {
	found := txID == common.Hash{} // flag of start txID found, always true if txID is nil
	filter := func(ctx *types.CrossTransactionWithSignatures) bool {
		if found { // 起始txID已经找到(包括起始ID为空的情况)，直接取出ctx
			return true
		}
		if ctx.ID() == txID {
			found = true
		}
		return false
	}
	if chainID == store.config.ChainId.Uint64() {
		return store.localStore.Query(filter, pageSize)
	}
	if db := store.remoteStore[chainID]; db != nil {
		return db.Query(filter, pageSize)
=======
	var re, lo int
	for chainID, s := range store.remoteStore {
		remote := s.QueryByPrice(int(store.config.GlobalSlots), 0, q.Eq(crossdb.StatusField, types.CtxStatusWaiting))
		remotes[chainID] = append(remotes[chainID], remote...)

		re += len(remotes[chainID])
	}

	locals[store.config.ChainId.Uint64()] = store.localStore.QueryByPrice(int(store.config.GlobalSlots), 0, q.Not(q.Eq(crossdb.StatusField, types.CtxStatusFinished)))
	lo += len(locals[store.config.ChainId.Uint64()])

	store.logger.Info("CtxStore Query", "waitingRemote", re, "local", lo)
	return remotes, locals
}

func (store *CtxStore) GetSyncCrossTransactions(chainID uint64, txID common.Hash, pageSize int) []*types.CrossTransactionWithSignatures {
	var startID *common.Hash
	if txID != (common.Hash{}) {
		startID = &txID
	}
	if chainID == store.config.ChainId.Uint64() {
		//return store.localStore.Query(pageSize, 0, filter)
		return store.localStore.Range(pageSize, startID, nil)
	}
	if db := store.remoteStore[chainID]; db != nil {
		return db.Range(pageSize, startID, nil)
>>>>>>> 9f2b23c1
	}
	return nil
}

func (store *CtxStore) ListCrossTransactionBySender(from common.Address) (map[uint64][]*types.CrossTransactionWithSignatures, map[uint64][]*types.CrossTransactionWithSignatures) {
	store.mu.RLock()
	defer store.mu.RUnlock()

	remotes := make(map[uint64][]*types.CrossTransactionWithSignatures)
	locals := make(map[uint64][]*types.CrossTransactionWithSignatures)
<<<<<<< HEAD
	filter := func(cws *types.CrossTransactionWithSignatures) bool { return cws.Data.From == from }
	for chainID, s := range store.remoteStore {
		remotes[chainID] = append(remotes[chainID], s.Query(filter, int(store.config.GlobalSlots))...)
	}
	locals[store.config.ChainId.Uint64()] = append(locals[store.config.ChainId.Uint64()], store.localStore.Query(filter, int(store.config.GlobalSlots))...)
=======
	//filter := func(cws *types.CrossTransactionWithSignatures) bool { return cws.Data.From == from }
	filter := q.Eq(crossdb.FromField, from)
	for chainID, s := range store.remoteStore {
		remotes[chainID] = append(remotes[chainID], s.QueryByPrice(int(store.config.GlobalSlots), 0, filter)...)
	}
	locals[store.config.ChainId.Uint64()] = append(locals[store.config.ChainId.Uint64()], store.localStore.QueryByPrice(int(store.config.GlobalSlots), 0, filter)...)
>>>>>>> 9f2b23c1
	return remotes, locals
}

func (store *CtxStore) SubscribeSignedCtxEvent(ch chan<- SignedCtxEvent) event.Subscription {
	store.mu.Lock()
	defer store.mu.Unlock()
	return store.resultScope.Track(store.resultFeed.Subscribe(ch))
}

func (store *CtxStore) UpdateAnchors(info *types.RemoteChainInfo) error {
	store.mu.Lock()
	defer store.mu.Unlock()
	newHead := store.chain.CurrentBlock().Header() // Special case during testing
	statedb, err := store.chain.StateAt(newHead.Root)
	if err != nil {
		store.logger.Warn("Failed to get state", "err", err)
		return err
	}
	anchors, signedCount := QueryAnchor(store.chainConfig, store.chain, statedb, newHead, store.CrossContract, info.RemoteChainId)
	store.config.Anchors = anchors
	requireSignatureCount = signedCount
	store.anchors[info.RemoteChainId] = NewAnchorSet(store.config.Anchors)
	return nil
}

func (store *CtxStore) RegisterChain(chainID *big.Int) {
	store.mu.Lock()
	defer store.mu.Unlock()
	if store.remoteStore[chainID.Uint64()] == nil {
<<<<<<< HEAD
		store.remoteStore[chainID.Uint64()] = NewCtxDb(chainID, store.db, store.config.GlobalSlots)
=======
		//store.remoteStore[chainID.Uint64()] = crossdb.NewCacheDb(chainID, store.db, store.config.GlobalSlots)
		store.remoteStore[chainID.Uint64()] = crossdb.NewIndexDB(chainID, store.db, store.config.GlobalSlots)
>>>>>>> 9f2b23c1
	}
	if err := store.remoteStore[chainID.Uint64()].Load(); err != nil {
		store.logger.Warn("RegisterChain failed", "remote", chainID, "error", err)
		return
	}

	var remotes = make([]uint64, 0, len(store.remoteStore))
	for key := range store.remoteStore {
		remotes = append(remotes, key)
	}
	store.logger.New("remotes", remotes)
	store.logger.Info("Register remote chain successfully", "remote", chainID)
}

<<<<<<< HEAD
=======
// sync cross transactions (with signatures) from other anchor peers
>>>>>>> 9f2b23c1
func (store *CtxStore) SyncCrossTransactions(ctxList []*types.CrossTransactionWithSignatures) int {
	store.mu.Lock()
	defer store.mu.Unlock()
	var success, ignore int
	for _, ctx := range ctxList {
		chainID := ctx.ChainId()
		if store.config.ChainId.Cmp(chainID) == 0 {
			if store.localStore.Has(ctx.ID()) {
				ignore++
				continue
			}
			if err := store.localStore.Write(ctx); err != nil {
				store.logger.Warn("SyncCrossTransactions failed", "txID", ctx.ID(), "err", err)
				continue
			}
			success++

		} else {
			if store.remoteStore[chainID.Uint64()] == nil {
<<<<<<< HEAD
				store.remoteStore[chainID.Uint64()] = NewCtxDb(chainID, store.db, store.config.GlobalSlots)
=======
				//store.remoteStore[chainID.Uint64()] = crossdb.NewCacheDb(chainID, store.db, store.config.GlobalSlots)
				store.remoteStore[chainID.Uint64()] = crossdb.NewIndexDB(chainID, store.db, store.config.GlobalSlots)
>>>>>>> 9f2b23c1
			}
			if store.remoteStore[chainID.Uint64()].Has(ctx.ID()) {
				ignore++
				continue
			}
			if err := store.remoteStore[chainID.Uint64()].Write(ctx); err != nil {
				store.logger.Warn("SyncCrossTransactions failed", "txID", ctx.ID(), "err", err)
				continue
			}
			success++
		}
	}

	store.logger.Info("sync cross transactions", "success", success, "ignore", ignore, "fail", len(ctxList)-success-ignore)
	return success
}<|MERGE_RESOLUTION|>--- conflicted
+++ resolved
@@ -13,15 +13,6 @@
 	"github.com/simplechain-org/go-simplechain/event"
 	"github.com/simplechain-org/go-simplechain/log"
 	"github.com/simplechain-org/go-simplechain/params"
-<<<<<<< HEAD
-)
-
-const (
-	expireInterval = time.Second * 60 * 12
-	expireNumber   = 1024 //pending rtx expired after block num
-)
-
-=======
 
 	"github.com/asdine/storm/v3"
 	"github.com/asdine/storm/v3/q"
@@ -32,7 +23,6 @@
 	expireNumber   = 180 //pending rtx expired after block num
 )
 
->>>>>>> 9f2b23c1
 var requireSignatureCount = 2
 
 type CtxStoreConfig struct {
@@ -74,28 +64,17 @@
 	config      CtxStoreConfig
 	chainConfig *params.ChainConfig
 	chain       blockChain
-<<<<<<< HEAD
-	pending     *CtxSortedByBlockNum //带有local签名
-	queued      *CtxSortedByBlockNum //网络其他节点签名
-=======
 	pending     *crossdb.CtxSortedByBlockNum //带有local签名
 	queued      *crossdb.CtxSortedByBlockNum //网络其他节点签名
->>>>>>> 9f2b23c1
 
 	anchors     map[uint64]*AnchorSet
 	signer      types.CtxSigner
 	resultFeed  event.Feed
 	resultScope event.SubscriptionScope
 
-<<<<<<< HEAD
-	localStore  CtxDB               //存储本链跨链交易
-	remoteStore map[uint64]CtxDB    //存储其他链的跨链交易
-	db          ethdb.KeyValueStore // database to store cws
-=======
 	localStore  crossdb.CtxDB            //存储本链跨链交易
 	remoteStore map[uint64]crossdb.CtxDB //存储其他链的跨链交易
 	db          *storm.DB                // database to store cws
->>>>>>> 9f2b23c1
 
 	mu            sync.RWMutex
 	wg            sync.WaitGroup // for shutdown sync
@@ -115,21 +94,11 @@
 		config:        config,
 		chainConfig:   chainConfig,
 		chain:         chain,
-<<<<<<< HEAD
-		pending:       NewCtxSortedMap(),
-		queued:        NewCtxSortedMap(),
-		localStore:    NewCtxDb(config.ChainId, makerDb, config.GlobalSlots),
-		remoteStore:   make(map[uint64]CtxDB),
-		signer:        signer,
-		anchors:       make(map[uint64]*AnchorSet),
-		db:            makerDb,
-=======
 		pending:       crossdb.NewCtxSortedMap(),
 		queued:        crossdb.NewCtxSortedMap(),
 		remoteStore:   make(map[uint64]crossdb.CtxDB),
 		signer:        signer,
 		anchors:       make(map[uint64]*AnchorSet),
->>>>>>> 9f2b23c1
 		mu:            sync.RWMutex{},
 		stopCh:        make(chan struct{}),
 		CrossContract: address,
@@ -137,8 +106,6 @@
 		logger:        log.New("local", config.ChainId),
 	}
 
-<<<<<<< HEAD
-=======
 	//db, err := crossdb.OpenEtherDB(ctx, makerDb)
 	db, err := crossdb.OpenStormDB(ctx, makerDb)
 	if err != nil {
@@ -148,18 +115,12 @@
 	//store.localStore = crossdb.NewCacheDb(config.ChainId, db, config.GlobalSlots)
 	store.localStore = crossdb.NewIndexDB(config.ChainId, db, config.GlobalSlots)
 
->>>>>>> 9f2b23c1
 	store.restore()
 
 	// Start the event loop and return
 	store.wg.Add(1)
 	go store.loop()
-<<<<<<< HEAD
-	go store.CleanUpDb() //TODO-???
-	return store
-=======
 	return store, nil
->>>>>>> 9f2b23c1
 }
 
 func (store *CtxStore) Stop() {
@@ -168,10 +129,6 @@
 	store.db.Close()
 	close(store.stopCh)
 	store.wg.Wait()
-<<<<<<< HEAD
-
-=======
->>>>>>> 9f2b23c1
 	store.logger.Info("Ctx store stopped")
 }
 
@@ -254,14 +211,6 @@
 
 	db, ok := store.remoteStore[chainId.Uint64()]
 	if !ok {
-<<<<<<< HEAD
-		db = NewCtxDb(chainId, store.db, store.config.GlobalSlots)
-		store.remoteStore[chainId.Uint64()] = db
-	}
-	if db.Has(ctx.ID()) {
-		return nil
-	}
-=======
 		//db = crossdb.NewCacheDb(chainId, store.db, store.config.GlobalSlots)
 		db = crossdb.NewIndexDB(chainId, store.db, store.config.GlobalSlots)
 		store.remoteStore[chainId.Uint64()] = db
@@ -270,7 +219,6 @@
 	if db.Has(ctx.ID()) {
 		return nil
 	}
->>>>>>> 9f2b23c1
 	return db.Write(ctx)
 }
 
@@ -299,12 +247,8 @@
 	}
 
 	checkAndCommit := func(id common.Hash) error {
-<<<<<<< HEAD
-		if cws, _ := store.pending.Get(id).(*types.CrossTransactionWithSignatures); cws != nil && cws.SignaturesLength() >= requireSignatureCount {
-=======
 		if cws := store.pending.Get(id); cws != nil && cws.SignaturesLength() >= requireSignatureCount {
 			store.pending.RemoveByHash(id) // remove it from pending
->>>>>>> 9f2b23c1
 			go store.resultFeed.Send(SignedCtxEvent{
 				Tws: cws.Copy(),
 				CallBack: func(cws *types.CrossTransactionWithSignatures, invalidSigIndex ...int) {
@@ -315,16 +259,6 @@
 							store.logger.Warn("commit local ctx failed", "txID", cws.ID(), "err", err)
 							return
 						}
-<<<<<<< HEAD
-						// persist successfully, remove it from pending
-						store.pending.RemoveByHash(id)
-
-					} else { // check failed, remove wrong signatures
-						store.logger.Info("pending rollback for invalid signature", "ctxID", cws.ID(), "invalidSigIndex", invalidSigIndex)
-						for _, invalid := range invalidSigIndex {
-							store.pending.Get(id).(*types.CrossTransactionWithSignatures).RemoveSignature(invalid)
-						}
-=======
 
 					} else { // check failed, rollback to the pending
 						store.logger.Info("pending rollback for invalid signature", "ctxID", cws.ID(), "invalidSigIndex", invalidSigIndex)
@@ -332,7 +266,6 @@
 							cws.RemoveSignature(invalid)
 						}
 						store.pending.Put(cws, store.chain.GetBlockByHash(ctx.Data.BlockHash).NumberU64())
->>>>>>> 9f2b23c1
 					}
 				}},
 			)
@@ -341,11 +274,7 @@
 	}
 
 	// if this pending ctx exist, add signature to pending directly
-<<<<<<< HEAD
-	if cws, _ := store.pending.Get(id).(*types.CrossTransactionWithSignatures); cws != nil {
-=======
 	if cws := store.pending.Get(id); cws != nil {
->>>>>>> 9f2b23c1
 		if err := cws.AddSignature(ctx); err != nil {
 			return err
 		}
@@ -358,11 +287,7 @@
 		// promote queued ctx to pending, update to number received by local
 		bNumber := store.chain.GetBlockByHash(ctx.Data.BlockHash).NumberU64()
 		// move cws from queued to pending
-<<<<<<< HEAD
-		if queuedRws, _ := store.queued.Get(id).(*types.CrossTransactionWithSignatures); queuedRws != nil {
-=======
 		if queuedRws := store.queued.Get(id); queuedRws != nil {
->>>>>>> 9f2b23c1
 			if err := queuedRws.AddSignature(ctx); err != nil {
 				return err
 			}
@@ -374,11 +299,7 @@
 	}
 
 	// add new remote ctx, only add to pending pool
-<<<<<<< HEAD
-	if cws, _ := store.queued.Get(id).(*types.CrossTransactionWithSignatures); cws != nil {
-=======
 	if cws := store.queued.Get(id); cws != nil {
->>>>>>> 9f2b23c1
 		if err := cws.AddSignature(ctx); err != nil {
 			return err
 		}
@@ -453,7 +374,6 @@
 		}
 		if new(big.Int).SetBytes(res).Cmp(big.NewInt(0)) == 0 { // error if makerTx is not existed in source-chain
 			return ErrRepetitionCrossTransaction
-<<<<<<< HEAD
 		}
 
 	} else if store.config.ChainId.Cmp(cws.DestinationId()) == 0 {
@@ -488,81 +408,19 @@
 	store.mu.Lock()
 	defer store.mu.Unlock()
 
-=======
-		}
-
-	} else if store.config.ChainId.Cmp(cws.DestinationId()) == 0 {
-		res, err = evmInvoke.CallContract(common.Address{}, &store.CrossContract, params.GetTakerTxFn, paddedCtxId, common.LeftPadBytes(store.config.ChainId.Bytes(), 32))
-		if err != nil {
-			store.logger.Info("apply getTakerTx transaction failed", "err", err)
-			return err
-		}
-		if new(big.Int).SetBytes(res).Cmp(big.NewInt(0)) != 0 { // error if takerTx is already taken in destination-chain
-			return ErrRepetitionCrossTransaction
-		}
-	}
-	return nil
-}
-
-func (store *CtxStore) RemoveRemotes(rtxs []*types.ReceptTransaction) []error {
-	store.mu.Lock()
-	defer store.mu.Unlock()
-
-	var errs []error
-	for _, v := range rtxs {
-		if s, ok := store.remoteStore[v.DestinationId.Uint64()]; ok {
-			if err := s.Delete(v.CTxId); err != nil {
-				errs = append(errs, fmt.Errorf("id:%s, err:%s", v.CTxId.String(), err.Error()))
-			}
-		}
-	}
-	return errs
-}
-
-func (store *CtxStore) RemoveLocals(finishes []common.Hash) []error {
-	store.mu.Lock()
-	defer store.mu.Unlock()
-
->>>>>>> 9f2b23c1
 	var errs []error
 	for _, id := range finishes {
 		if err := store.localStore.Delete(id); err != nil {
 			errs = append(errs, fmt.Errorf("id:%s, err:%s", id.String(), err.Error()))
-<<<<<<< HEAD
 		}
 	}
 	return errs
-}
-
-func (store *CtxStore) CleanUpDb() {
-	time.Sleep(time.Minute)
-	var finishes []common.Hash
-	ctxs := store.ListCrossTransactions(0)
-	for _, v := range ctxs {
-		if err := store.verifyCwsInvoking(v); err == ErrRepetitionCrossTransaction {
-			finishes = append(finishes, v.ID())
-		}
-	}
-	if errs := store.RemoveLocals(finishes); errs != nil {
-		store.logger.Warn("CleanUpDb RemoveLocals failed", "error", errs)
-	}
 }
 
 func (store *CtxStore) Stats() (int, int) {
 	return store.pending.Len(), store.queued.Len()
 }
 
-=======
-		}
-	}
-	return errs
-}
-
-func (store *CtxStore) Stats() (int, int) {
-	return store.pending.Len(), store.queued.Len()
-}
-
->>>>>>> 9f2b23c1
 func (store *CtxStore) StoreStats() int {
 	store.mu.RLock()
 	defer store.mu.RUnlock()
@@ -575,21 +433,13 @@
 	return count
 }
 
-<<<<<<< HEAD
-func (store *CtxStore) MarkStatus(rtxs []*types.ReceptTransaction, status uint64) {
-=======
 func (store *CtxStore) MarkStatus(rtxs []*types.ReceptTransaction, status types.CtxStatus) {
->>>>>>> 9f2b23c1
 	store.mu.Lock()
 	defer store.mu.Unlock()
 
 	for _, v := range rtxs {
 		if s, ok := store.remoteStore[v.DestinationId.Uint64()]; ok {
-<<<<<<< HEAD
-			err := s.Update(v.CTxId, func(ctx *types.CrossTransactionWithSignatures) {
-=======
 			err := s.Update(v.CTxId, func(ctx *crossdb.CrossTransactionIndexed) {
->>>>>>> 9f2b23c1
 				ctx.Status = status
 			})
 			if err != nil {
@@ -604,55 +454,6 @@
 	defer store.mu.RUnlock()
 	remotes := make(map[uint64][]*types.CrossTransactionWithSignatures)
 	locals := make(map[uint64][]*types.CrossTransactionWithSignatures)
-<<<<<<< HEAD
-	var re, lo, allRe int
-	for chainID, s := range store.remoteStore {
-		all := s.Query(func(tx *types.CrossTransactionWithSignatures) bool {
-			if tx.Status == types.RtxStatusWaiting {
-				remotes[chainID] = append(remotes[chainID], tx)
-			}
-			// always true to filter all to calculate allRe
-			return true
-		}, int(store.config.GlobalSlots))
-		re += len(remotes[chainID])
-		allRe += len(all)
-	}
-
-	locals[store.config.ChainId.Uint64()] = store.localStore.Query(nil, int(store.config.GlobalSlots))
-	lo += len(locals[store.config.ChainId.Uint64()])
-
-	store.logger.Info("CtxStore Query", "allRemote", allRe, "waitingRemote", re, "local", lo)
-	return remotes, locals
-}
-
-func (store *CtxStore) ListCrossTransactions(pageSize int) []*types.CrossTransactionWithSignatures {
-	store.mu.RLock()
-	defer store.mu.RUnlock()
-
-	var result []*types.CrossTransactionWithSignatures
-	for _, s := range store.remoteStore {
-		result = append(result, s.Query(nil, pageSize)...)
-	}
-	return append(result, store.localStore.Query(nil, pageSize)...)
-}
-
-func (store *CtxStore) ListCrossTransactionsByChainIDAndTxID(chainID uint64, txID common.Hash, pageSize int) []*types.CrossTransactionWithSignatures {
-	found := txID == common.Hash{} // flag of start txID found, always true if txID is nil
-	filter := func(ctx *types.CrossTransactionWithSignatures) bool {
-		if found { // 起始txID已经找到(包括起始ID为空的情况)，直接取出ctx
-			return true
-		}
-		if ctx.ID() == txID {
-			found = true
-		}
-		return false
-	}
-	if chainID == store.config.ChainId.Uint64() {
-		return store.localStore.Query(filter, pageSize)
-	}
-	if db := store.remoteStore[chainID]; db != nil {
-		return db.Query(filter, pageSize)
-=======
 	var re, lo int
 	for chainID, s := range store.remoteStore {
 		remote := s.QueryByPrice(int(store.config.GlobalSlots), 0, q.Eq(crossdb.StatusField, types.CtxStatusWaiting))
@@ -679,7 +480,6 @@
 	}
 	if db := store.remoteStore[chainID]; db != nil {
 		return db.Range(pageSize, startID, nil)
->>>>>>> 9f2b23c1
 	}
 	return nil
 }
@@ -690,20 +490,12 @@
 
 	remotes := make(map[uint64][]*types.CrossTransactionWithSignatures)
 	locals := make(map[uint64][]*types.CrossTransactionWithSignatures)
-<<<<<<< HEAD
-	filter := func(cws *types.CrossTransactionWithSignatures) bool { return cws.Data.From == from }
-	for chainID, s := range store.remoteStore {
-		remotes[chainID] = append(remotes[chainID], s.Query(filter, int(store.config.GlobalSlots))...)
-	}
-	locals[store.config.ChainId.Uint64()] = append(locals[store.config.ChainId.Uint64()], store.localStore.Query(filter, int(store.config.GlobalSlots))...)
-=======
 	//filter := func(cws *types.CrossTransactionWithSignatures) bool { return cws.Data.From == from }
 	filter := q.Eq(crossdb.FromField, from)
 	for chainID, s := range store.remoteStore {
 		remotes[chainID] = append(remotes[chainID], s.QueryByPrice(int(store.config.GlobalSlots), 0, filter)...)
 	}
 	locals[store.config.ChainId.Uint64()] = append(locals[store.config.ChainId.Uint64()], store.localStore.QueryByPrice(int(store.config.GlobalSlots), 0, filter)...)
->>>>>>> 9f2b23c1
 	return remotes, locals
 }
 
@@ -733,12 +525,8 @@
 	store.mu.Lock()
 	defer store.mu.Unlock()
 	if store.remoteStore[chainID.Uint64()] == nil {
-<<<<<<< HEAD
-		store.remoteStore[chainID.Uint64()] = NewCtxDb(chainID, store.db, store.config.GlobalSlots)
-=======
 		//store.remoteStore[chainID.Uint64()] = crossdb.NewCacheDb(chainID, store.db, store.config.GlobalSlots)
 		store.remoteStore[chainID.Uint64()] = crossdb.NewIndexDB(chainID, store.db, store.config.GlobalSlots)
->>>>>>> 9f2b23c1
 	}
 	if err := store.remoteStore[chainID.Uint64()].Load(); err != nil {
 		store.logger.Warn("RegisterChain failed", "remote", chainID, "error", err)
@@ -753,10 +541,7 @@
 	store.logger.Info("Register remote chain successfully", "remote", chainID)
 }
 
-<<<<<<< HEAD
-=======
 // sync cross transactions (with signatures) from other anchor peers
->>>>>>> 9f2b23c1
 func (store *CtxStore) SyncCrossTransactions(ctxList []*types.CrossTransactionWithSignatures) int {
 	store.mu.Lock()
 	defer store.mu.Unlock()
@@ -776,12 +561,8 @@
 
 		} else {
 			if store.remoteStore[chainID.Uint64()] == nil {
-<<<<<<< HEAD
-				store.remoteStore[chainID.Uint64()] = NewCtxDb(chainID, store.db, store.config.GlobalSlots)
-=======
 				//store.remoteStore[chainID.Uint64()] = crossdb.NewCacheDb(chainID, store.db, store.config.GlobalSlots)
 				store.remoteStore[chainID.Uint64()] = crossdb.NewIndexDB(chainID, store.db, store.config.GlobalSlots)
->>>>>>> 9f2b23c1
 			}
 			if store.remoteStore[chainID.Uint64()].Has(ctx.ID()) {
 				ignore++
