--- conflicted
+++ resolved
@@ -612,28 +612,6 @@
 		Scrypt:  new(params.ScryptConfig),
 	}
 
-<<<<<<< HEAD
-	if store.config.ChainId.Cmp(big.NewInt(1)) == 0 {
-		if ctx.Data.DestinationId.Cmp(big.NewInt(1)) == 0 {
-			data = append(data, getTakerTx...)
-			data = append(data, paddedCtxId...)
-			data = append(data, common.LeftPadBytes(store.config.ChainId.Bytes(), 32)...)
-		} else {
-			data = append(data, getMakerTx...)
-			data = append(data, paddedCtxId...)
-			data = append(data, common.LeftPadBytes(ctx.Data.DestinationId.Bytes(), 32)...)
-		}
-	} else {
-		if ctx.Data.DestinationId.Cmp(big.NewInt(1)) == 0 {
-			data = append(data, getMakerTx...)
-			data = append(data, paddedCtxId...)
-			data = append(data, common.LeftPadBytes(ctx.Data.DestinationId.Bytes(), 32)...)
-		} else {
-			data = append(data, getTakerTx...)
-			data = append(data, paddedCtxId...)
-			data = append(data, common.LeftPadBytes(store.config.ChainId.Bytes(), 32)...)
-		}
-=======
 	contractAddress = store.CrossDemoAddress
 	if store.config.ChainId.Cmp(ctx.ChainId()) == 0 {
 		data = append(data, getMakerTx...)
@@ -645,7 +623,6 @@
 		data = append(data, getTakerTx...)
 		data = append(data, paddedCtxId...)
 		data = append(data, common.LeftPadBytes(store.config.ChainId.Bytes(), 32)...)
->>>>>>> f4df6b0f
 	}
 
 	//构造消息
