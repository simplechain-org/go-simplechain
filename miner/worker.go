--- conflicted
+++ resolved
@@ -830,10 +830,6 @@
 
 		// Start executing the transaction
 		w.current.state.Prepare(tx.Hash(), common.Hash{}, w.current.tcount)
-<<<<<<< HEAD
-
-=======
->>>>>>> cad1ce90
 		logs, err := w.commitTransaction(tx, coinbase)
 		switch err {
 		case core.ErrGasLimitReached:
