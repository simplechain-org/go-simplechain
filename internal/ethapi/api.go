--- conflicted
+++ resolved
@@ -1815,9 +1815,7 @@
 	remotes, locals := s.b.CtxPoolContent()
 	for k, txs := range remotes {
 		for _, tx := range txs {
-			if tx.Status == types.RtxStatusWaiting {
-				content["remote"][k] = append(content["remote"][k], newRPCCrossTransaction(tx))
-			}
+			content["remote"][k] = append(content["remote"][k], newRPCCrossTransaction(tx))
 		}
 	}
 	for s, txs := range locals {
@@ -1835,11 +1833,7 @@
 	for k, txs := range remotes {
 		ctxCount := uint64(0)
 		for _, tx := range txs {
-<<<<<<< HEAD
-			if tx.Status == types.RtxStatusWaiting && ctxCount < count {
-=======
 			if ctxCount < count {
->>>>>>> a45bca27
 				content[k] = append(content[k], newRPCCrossTransaction(tx))
 				ctxCount++
 			}
@@ -1855,11 +1849,7 @@
 	for k, txs := range locals {
 		ctxCount := uint64(0)
 		for _, tx := range txs {
-<<<<<<< HEAD
-			if tx.Status == types.RtxStatusWaiting && ctxCount < count {
-=======
 			if ctxCount < count {
->>>>>>> a45bca27
 				content[k] = append(content[k], newRPCCrossTransaction(tx))
 				ctxCount++
 			}
