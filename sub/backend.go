// Copyright 2014 The go-simplechain Authors
// This file is part of the go-simplechain library.
//
// The go-simplechain library is free software: you can redistribute it and/or modify
// it under the terms of the GNU Lesser General Public License as published by
// the Free Software Foundation, either version 3 of the License, or
// (at your option) any later version.
//
// The go-simplechain library is distributed in the hope that it will be useful,
// but WITHOUT ANY WARRANTY; without even the implied warranty of
// MERCHANTABILITY or FITNESS FOR A PARTICULAR PURPOSE. See the
// GNU Lesser General Public License for more details.
//
// You should have received a copy of the GNU Lesser General Public License
// along with the go-simplechain library. If not, see <http://www.gnu.org/licenses/>.

// Package eth implements the Ethereum protocol.
package sub

import (
	"context"
	"errors"
	"fmt"
	"math/big"
	"runtime"
	"sync"
	"sync/atomic"

	"github.com/simplechain-org/go-simplechain/accounts"
	"github.com/simplechain-org/go-simplechain/accounts/abi/bind"
	"github.com/simplechain-org/go-simplechain/common"
	"github.com/simplechain-org/go-simplechain/common/hexutil"
	"github.com/simplechain-org/go-simplechain/common/math"
	"github.com/simplechain-org/go-simplechain/consensus"
	"github.com/simplechain-org/go-simplechain/consensus/clique"
	"github.com/simplechain-org/go-simplechain/consensus/dpos"
	"github.com/simplechain-org/go-simplechain/core"
	"github.com/simplechain-org/go-simplechain/core/bloombits"
	"github.com/simplechain-org/go-simplechain/core/rawdb"
	"github.com/simplechain-org/go-simplechain/core/state"
	"github.com/simplechain-org/go-simplechain/core/types"
	"github.com/simplechain-org/go-simplechain/core/vm"
	"github.com/simplechain-org/go-simplechain/cross"
	"github.com/simplechain-org/go-simplechain/crypto"
	"github.com/simplechain-org/go-simplechain/eth"
	"github.com/simplechain-org/go-simplechain/eth/downloader"
	"github.com/simplechain-org/go-simplechain/eth/filters"
	"github.com/simplechain-org/go-simplechain/eth/gasprice"
	"github.com/simplechain-org/go-simplechain/ethdb"
	"github.com/simplechain-org/go-simplechain/event"
	"github.com/simplechain-org/go-simplechain/internal/ethapi"
	"github.com/simplechain-org/go-simplechain/log"
	"github.com/simplechain-org/go-simplechain/miner"
	"github.com/simplechain-org/go-simplechain/node"
	"github.com/simplechain-org/go-simplechain/p2p"
	"github.com/simplechain-org/go-simplechain/p2p/enr"
	"github.com/simplechain-org/go-simplechain/params"
	"github.com/simplechain-org/go-simplechain/rlp"
	"github.com/simplechain-org/go-simplechain/rpc"
)

type LesServer interface {
	Start(srvr *p2p.Server)
	Stop()
	APIs() []rpc.API
	Protocols() []p2p.Protocol
	SetBloomBitsIndexer(bbIndexer *core.ChainIndexer)
	SetContractBackend(bind.ContractBackend)
}

// Ethereum implements the Ethereum full node service.
type Ethereum struct {
	config *eth.Config

	// Channel for shutting down the service
	shutdownChan chan bool

	// Handlers
	txPool          *core.TxPool
	blockchain      *core.BlockChain
	protocolManager *ProtocolManager
	lesServer       LesServer

	// DB interfaces
	chainDb ethdb.Database // Block chain database

	eventMux       *event.TypeMux
	engine         consensus.Engine
	accountManager *accounts.Manager

	bloomRequests chan chan *bloombits.Retrieval // Channel receiving bloom data retrieval requests
	bloomIndexer  *core.ChainIndexer             // Bloom indexer operating during block imports

	APIBackend *EthAPIBackend

	miner     *miner.Miner
	gasPrice  *big.Int
	etherbase common.Address

	networkID     uint64
	netRPCService *ethapi.PublicNetAPI

	lock sync.RWMutex // Protects the variadic fields (e.g. gas price and etherbase)

	serverPool *serverPool

	msgHandler *cross.Handler

	chainConfig *params.ChainConfig
	ctxStore    *core.CtxStore
}

func (s *Ethereum) AddLesServer(ls LesServer) {
	s.lesServer = ls
	ls.SetBloomBitsIndexer(s.bloomIndexer)
}

// SetClient sets a rpc client which connecting to our local node.
func (s *Ethereum) SetContractBackend(backend bind.ContractBackend) {
	// Pass the rpc client to les server if it is enabled.
	if s.lesServer != nil {
		s.lesServer.SetContractBackend(backend)
	}
}

func (s *Ethereum) CrossHandler() *cross.Handler {
	return s.msgHandler
}

// New creates a new Ethereum object (including the
// initialisation of the common Ethereum object)
func New(ctx *node.ServiceContext, config *eth.Config) (*Ethereum, error) {
	// Ensure configuration values are compatible and sane
	if config.SyncMode == downloader.LightSync {
		return nil, errors.New("can't run eth.Ethereum in light sync mode, use les.LightEthereum")
	}
	if !config.SyncMode.IsValid() {
		return nil, fmt.Errorf("invalid sync mode %d", config.SyncMode)
	}
	if config.Miner.GasPrice == nil || config.Miner.GasPrice.Cmp(common.Big0) <= 0 {
		log.Warn("Sanitizing invalid miner gas price", "provided", config.Miner.GasPrice, "updated", DefaultConfig.Miner.GasPrice)
		config.Miner.GasPrice = new(big.Int).Set(DefaultConfig.Miner.GasPrice)
	}
	if config.NoPruning && config.TrieDirtyCache > 0 {
		config.TrieCleanCache += config.TrieDirtyCache
		config.TrieDirtyCache = 0
	}
	log.Info("Allocated trie memory caches", "clean", common.StorageSize(config.TrieCleanCache)*1024*1024, "dirty", common.StorageSize(config.TrieDirtyCache)*1024*1024)

	// Assemble the Ethereum object
	chainDb, err := ctx.OpenDatabaseWithFreezer(common.SubchainData, config.DatabaseCache, config.DatabaseHandles, config.DatabaseFreezer, "sub/db/chaindata/")
	if err != nil {
		return nil, err
	}
	chainConfig, genesisHash, genesisErr := core.SetupGenesisBlockWithOverride(chainDb, config.Genesis, config.OverrideSingularity)
	if _, ok := genesisErr.(*params.ConfigCompatError); genesisErr != nil && !ok {
		return nil, genesisErr
	}

	log.Info("Initialised chain configuration", "config", chainConfig)

	eth := &Ethereum{
		config:         config,
		chainDb:        chainDb,
		eventMux:       ctx.EventMux,
		accountManager: ctx.AccountManager,
		engine:         eth.CreateConsensusEngine(ctx, chainConfig, config, config.Miner.Notify, config.Miner.Noverify, chainDb),
		shutdownChan:   make(chan bool),
		networkID:      chainConfig.ChainID.Uint64(),
		gasPrice:       config.Miner.GasPrice,
		etherbase:      config.Miner.Etherbase,
		bloomRequests:  make(chan chan *bloombits.Retrieval),
		bloomIndexer:   NewBloomIndexer(chainDb, params.BloomBitsBlocks, params.BloomConfirms),
		chainConfig:    chainConfig,
		serverPool:     newServerPool(chainDb),
	}

	bcVersion := rawdb.ReadDatabaseVersion(chainDb)
	var dbVer = "<nil>"
	if bcVersion != nil {
		dbVer = fmt.Sprintf("%d", *bcVersion)
	}

	// force to set the istanbul etherbase to node key address
	if chainConfig.Istanbul != nil {
		eth.etherbase = crypto.PubkeyToAddress(ctx.NodeKey().PublicKey)
	}

	log.Info("Initialising Ethereum protocol", "versions", ProtocolVersions, "network", config.NetworkId, "dbversion", dbVer)

	if !config.SkipBcVersionCheck {
		if bcVersion != nil && *bcVersion > core.BlockChainVersion {
			return nil, fmt.Errorf("database version is v%d, Geth %s only supports v%d", *bcVersion, params.VersionWithMeta, core.BlockChainVersion)
		} else if bcVersion == nil || *bcVersion < core.BlockChainVersion {
			log.Warn("Upgrade blockchain database version", "from", dbVer, "to", core.BlockChainVersion)
			rawdb.WriteDatabaseVersion(chainDb, core.BlockChainVersion)
		}
	}
	var (
		vmConfig = vm.Config{
			EnablePreimageRecording: config.EnablePreimageRecording,
			EWASMInterpreter:        config.EWASMInterpreter,
			EVMInterpreter:          config.EVMInterpreter,
		}
		cacheConfig = &core.CacheConfig{
			TrieCleanLimit:      config.TrieCleanCache,
			TrieCleanNoPrefetch: config.NoPrefetch,
			TrieDirtyLimit:      config.TrieDirtyCache,
			TrieDirtyDisabled:   config.NoPruning,
			TrieTimeLimit:       config.TrieTimeout,
		}
	)
	eth.blockchain, err = core.NewBlockChain(chainDb, cacheConfig, chainConfig, eth.engine, vmConfig, eth.config.SubChainCtxAddress, eth.shouldPreserve)
	if err != nil {
		return nil, err
	}
	// Rewind the chain in case of an incompatible config upgrade.
	if compat, ok := genesisErr.(*params.ConfigCompatError); ok {
		log.Warn("Rewinding chain to upgrade configuration", "err", compat)
		eth.blockchain.SetHead(compat.RewindTo)
		rawdb.WriteChainConfig(chainDb, genesisHash, chainConfig)
	}
	eth.bloomIndexer.Start(eth.blockchain)

	if config.TxPool.Journal != "" {
		config.TxPool.Journal = ctx.ResolvePath(fmt.Sprintf("subChain_%s", config.TxPool.Journal))
	}
	eth.txPool = core.NewTxPool(config.TxPool, chainConfig, eth.blockchain)

	eth.ctxStore, err = core.NewCtxStore(ctx, config.CtxStore, eth.chainConfig, eth.blockchain, common.SubMakerData, config.SubChainCtxAddress, eth.SignHash)
	if err != nil {
		return nil, err
	}
<<<<<<< HEAD
	eth.ctxStore = core.NewCtxStore(config.CtxStore, eth.chainConfig, eth.blockchain, makerDb, config.SubChainCtxAddress, eth.SignHash)

=======
>>>>>>> 9f2b23c1
	// Permit the downloader to use the trie cache allowance during fast sync
	cacheLimit := cacheConfig.TrieCleanLimit + cacheConfig.TrieDirtyLimit
	checkpoint := config.Checkpoint
	if checkpoint == nil {
		checkpoint = params.TrustedCheckpoints[genesisHash]
	}
	if eth.protocolManager, err = NewProtocolManager(chainConfig, checkpoint, config.SyncMode, chainConfig.ChainID.Uint64(), eth.eventMux, eth.txPool, eth.engine, eth.blockchain, chainDb, cacheLimit, config.Whitelist, eth.serverPool); err != nil {
		return nil, err
	}
	if config.Role == common.RoleAnchor {
		eth.msgHandler = cross.NewCrossHandler(eth, cross.RoleSubHandler, config.Role, eth.ctxStore, eth.blockchain, ctx.SubCh, ctx.MainCh, config.MainChainCtxAddress, config.SubChainCtxAddress, eth.SignHash, config.AnchorSigner)

		eth.msgHandler.SetProtocolManager(eth.protocolManager)
		eth.msgHandler.RegisterCrossChain(chainConfig.ChainID)

		eth.protocolManager.SetMsgHandler(eth.msgHandler)
	}

<<<<<<< HEAD
	eth.miner = miner.New(eth, &config.Miner, chainConfig, eth.EventMux(), eth.engine, eth.isLocalBlock, eth.ctxStore)
=======
	eth.miner = miner.New(eth, &config.Miner, chainConfig, eth.EventMux(), eth.engine, eth.isLocalBlock)
>>>>>>> 9f2b23c1
	eth.miner.SetExtra(makeExtraData(config.Miner.ExtraData))

	eth.APIBackend = &EthAPIBackend{ctx.ExtRPCEnabled(), eth, nil}
	gpoParams := config.GPO
	if gpoParams.Default == nil {
		gpoParams.Default = config.Miner.GasPrice
	}
	eth.APIBackend.gpo = gasprice.NewOracle(eth.APIBackend, gpoParams)
	if eth.msgHandler != nil {
		eth.msgHandler.SetGasPriceOracle(eth.APIBackend.gpo)
	}

	return eth, nil
}

// CreateDB creates the chain database.
func CreateDB(ctx *node.ServiceContext, config *eth.Config, name string) (ethdb.Database, error) {
	db, err := ctx.OpenDatabase(name, config.DatabaseCache, config.DatabaseHandles, "")
	if err != nil {
		return nil, err
	}
	return db, nil
}
func makeExtraData(extra []byte) []byte {
	if len(extra) == 0 {
		// create default extradata
		extra, _ = rlp.EncodeToBytes([]interface{}{
			uint(params.VersionMajor<<16 | params.VersionMinor<<8 | params.VersionPatch),
			"sipe",
			runtime.Version(),
			runtime.GOOS,
		})
	}
	if uint64(len(extra)) > params.MaximumExtraDataSize {
		log.Warn("Miner extra data exceed limit", "extra", hexutil.Bytes(extra), "limit", params.MaximumExtraDataSize)
		extra = nil
	}
	return extra
}

// APIs return the collection of RPC services the ethereum package offers.
// NOTE, some of these services probably need to be moved to somewhere else.
func (s *Ethereum) APIs() []rpc.API {
	apis := ethapi.GetAPIs(s.APIBackend)

	// Append any APIs exposed explicitly by the les server
	if s.lesServer != nil {
		apis = append(apis, s.lesServer.APIs()...)
	}
	// Append any APIs exposed explicitly by the consensus engine
	apis = append(apis, s.engine.APIs(s.BlockChain())...)

	// Append any APIs exposed explicitly by the les server
	if s.lesServer != nil {
		apis = append(apis, s.lesServer.APIs()...)
	}

	// Append all the local APIs and return
	return append(apis, []rpc.API{
		{
			Namespace: "eth",
			Version:   "1.0",
			Service:   NewPublicEthereumAPI(s),
			Public:    true,
		}, {
			Namespace: "eth",
			Version:   "1.0",
			Service:   NewPublicMinerAPI(s),
			Public:    true,
		}, {
			Namespace: "eth",
			Version:   "1.0",
			Service:   downloader.NewPublicDownloaderAPI(s.protocolManager.downloader, s.eventMux),
			Public:    true,
		}, {
			Namespace: "miner",
			Version:   "1.0",
			Service:   NewPrivateMinerAPI(s),
			Public:    false,
		}, {
			Namespace: "eth",
			Version:   "1.0",
			Service:   filters.NewPublicFilterAPI(s.APIBackend, false),
			Public:    true,
		}, {
			Namespace: "admin",
			Version:   "1.0",
			Service:   NewPrivateAdminAPI(s),
		}, {
			Namespace: "debug",
			Version:   "1.0",
			Service:   NewPublicDebugAPI(s),
			Public:    true,
		}, {
			Namespace: "debug",
			Version:   "1.0",
			Service:   NewPrivateDebugAPI(s),
		}, {
			Namespace: "net",
			Version:   "1.0",
			Service:   s.netRPCService,
			Public:    true,
		},
	}...)
}

func (s *Ethereum) ResetWithGenesisBlock(gb *types.Block) {
	s.blockchain.ResetWithGenesisBlock(gb)
}

func (s *Ethereum) Etherbase() (eb common.Address, err error) {
	s.lock.RLock()
	etherbase := s.etherbase
	s.lock.RUnlock()

	if etherbase != (common.Address{}) {
		return etherbase, nil
	}
	if wallets := s.AccountManager().Wallets(); len(wallets) > 0 {
		if accounts := wallets[0].Accounts(); len(accounts) > 0 {
			etherbase := accounts[0].Address

			s.lock.Lock()
			s.etherbase = etherbase
			s.lock.Unlock()

			log.Info("Etherbase automatically configured", "address", etherbase)
			return etherbase, nil
		}
	}
	return common.Address{}, fmt.Errorf("etherbase must be explicitly specified")
}

// isLocalBlock checks whether the specified block is mined
// by local miner accounts.
//
// We regard two types of accounts as local miner account: etherbase
// and accounts specified via `txpool.locals` flag.
func (s *Ethereum) isLocalBlock(block *types.Block) bool {
	author, err := s.engine.Author(block.Header())
	if err != nil {
		log.Warn("Failed to retrieve block author", "number", block.NumberU64(), "hash", block.Hash(), "err", err)
		return false
	}
	// Check whether the given address is etherbase.
	s.lock.RLock()
	etherbase := s.etherbase
	s.lock.RUnlock()
	if author == etherbase {
		return true
	}
	// Check whether the given address is specified by `txpool.local`
	// CLI flag.
	for _, account := range s.config.TxPool.Locals {
		if account == author {
			return true
		}
	}
	return false
}

// shouldPreserve checks whether we should preserve the given block
// during the chain reorg depending on whether the author of block
// is a local account.
func (s *Ethereum) shouldPreserve(block *types.Block) bool {
	// The reason we need to disable the self-reorg preserving for clique
	// is it can be probable to introduce a deadlock.
	//
	// e.g. If there are 7 available signers
	//
	// r1   A
	// r2     B
	// r3       C
	// r4         D
	// r5   A      [X] F G
	// r6    [X]
	//
	// In the round5, the inturn signer E is offline, so the worst case
	// is A, F and G sign the block of round5 and reject the block of opponents
	// and in the round6, the last available signer B is offline, the whole
	// network is stuck.
	if _, ok := s.engine.(*clique.Clique); ok {
		return false
	}
	return s.isLocalBlock(block)
}

// SetEtherbase sets the mining reward address.
func (s *Ethereum) SetEtherbase(etherbase common.Address) {
	s.lock.Lock()
	s.etherbase = etherbase
	s.lock.Unlock()

	s.miner.SetEtherbase(etherbase)
}

// StartMining starts the miner with the given number of CPU threads. If mining
// is already running, this method adjust the number of threads allowed to use
// and updates the minimum price required by the transaction pool.
func (s *Ethereum) StartMining(threads int) error {
	// Update the thread count within the consensus engine
	type threaded interface {
		SetThreads(threads int)
	}
	if th, ok := s.engine.(threaded); ok {
		log.Info("Updated mining threads", "threads", threads)
		if threads == 0 {
			threads = -1 // Disable the miner from within
		}
		th.SetThreads(threads)
	}
	// If the miner was not running, initialize it
	if !s.IsMining() {
		// Propagate the initial price point to the transaction pool
		s.lock.RLock()
		price := s.gasPrice
		s.lock.RUnlock()
		s.txPool.SetGasPrice(price)

		// Configure the local mining address
		eb, err := s.Etherbase()
		if err != nil {
			log.Error("Cannot start mining without etherbase", "err", err)
			return fmt.Errorf("etherbase missing: %v", err)
		}
		if clique, ok := s.engine.(*clique.Clique); ok {
			wallet, err := s.accountManager.Find(accounts.Account{Address: eb})
			if wallet == nil || err != nil {
				log.Error("Etherbase account unavailable locally", "err", err)
				return fmt.Errorf("signer missing: %v", err)
			}
			clique.Authorize(eb, wallet.SignData)
		}
		if dpos, ok := s.engine.(*dpos.DPoS); ok {
			wallet, err := s.accountManager.Find(accounts.Account{Address: eb})
			if wallet == nil || err != nil {
				log.Error("Etherbase account unavailable locally", "err", err)
				return fmt.Errorf("signer missing: %v", err)
			}
			dpos.Authorize(eb, wallet.SignData)
		}
		// If mining is started, we can disable the transaction rejection mechanism
		// introduced to speed sync times.
		atomic.StoreUint32(&s.protocolManager.acceptTxs, 1)

		go s.miner.Start(eb)
	}
	return nil
}

// StopMining terminates the miner, both at the consensus engine level as well as
// at the block creation level.
func (s *Ethereum) StopMining() {
	// Update the thread count within the consensus engine
	type threaded interface {
		SetThreads(threads int)
	}
	if th, ok := s.engine.(threaded); ok {
		th.SetThreads(-1)
	}
	// Stop the block creating itself
	s.miner.Stop()
}

func (s *Ethereum) IsMining() bool      { return s.miner.Mining() }
func (s *Ethereum) Miner() *miner.Miner { return s.miner }

func (s *Ethereum) AccountManager() *accounts.Manager  { return s.accountManager }
func (s *Ethereum) BlockChain() *core.BlockChain       { return s.blockchain }
func (s *Ethereum) TxPool() *core.TxPool               { return s.txPool }
func (s *Ethereum) EventMux() *event.TypeMux           { return s.eventMux }
func (s *Ethereum) Engine() consensus.Engine           { return s.engine }
func (s *Ethereum) ChainDb() ethdb.Database            { return s.chainDb }
func (s *Ethereum) IsListening() bool                  { return true } // Always listening
func (s *Ethereum) EthVersion() int                    { return int(ProtocolVersions[0]) }
func (s *Ethereum) NetVersion() uint64                 { return s.networkID }
func (s *Ethereum) Downloader() *downloader.Downloader { return s.protocolManager.downloader }
func (s *Ethereum) Synced() bool                       { return atomic.LoadUint32(&s.protocolManager.acceptTxs) == 1 }
func (s *Ethereum) ArchiveMode() bool                  { return s.config.NoPruning }
func (s *Ethereum) GetSynced() func() bool             { return s.Synced }
func (s *Ethereum) GetCtxStore() *core.CtxStore {
	return s.ctxStore
}

// Protocols implements node.Service, returning all the currently configured
// network protocols to start.
func (s *Ethereum) Protocols() []p2p.Protocol {
	protos := make([]p2p.Protocol, len(ProtocolVersions))
	for i, vsn := range ProtocolVersions {
		protos[i] = s.protocolManager.makeProtocol(vsn)
		protos[i].Attributes = []enr.Entry{s.currentEthEntry()}
	}
	if s.lesServer != nil {
		protos = append(protos, s.lesServer.Protocols()...)
	}
	return protos
}

// Start implements node.Service, starting all internal goroutines needed by the
// Ethereum protocol implementation.
func (s *Ethereum) Start(srvr *p2p.Server) error {
	s.startEthEntryUpdate(srvr.LocalNode())

	// Start the bloom bits servicing goroutines
	s.startBloomHandlers(params.BloomBitsBlocks)

	// Start the RPC service
	s.netRPCService = ethapi.NewPublicNetAPI(srvr, s.NetVersion())

	// Figure out a max peers count based on the server limits
	maxPeers := srvr.MaxPeers
	if s.config.LightServ > 0 {
		if s.config.LightPeers >= srvr.MaxPeers {
			return fmt.Errorf("invalid peer config: light peer count (%d) >= total peer count (%d)", s.config.LightPeers, srvr.MaxPeers)
		}
		maxPeers -= s.config.LightPeers
	}
	// Start the networking layer and the light server if requested
	s.protocolManager.Start(maxPeers)
	if s.lesServer != nil {
		s.lesServer.Start(srvr)
	}
	//search topic
	s.serverPool.start(srvr, subchainTopic(s.blockchain.Genesis().Hash()))
	return nil
}

// Stop implements node.Service, terminating all internal goroutines used by the
// Ethereum protocol.
func (s *Ethereum) Stop() error {
	s.bloomIndexer.Close()
	s.blockchain.Stop()
	s.engine.Close()
	s.ctxStore.Stop()
	//s.rtxStore.Stop()
	s.protocolManager.Stop()
	if s.lesServer != nil {
		s.lesServer.Stop()
	}
	s.txPool.Stop()
	s.serverPool.stop()
	s.miner.Stop()
	s.eventMux.Stop()

	s.chainDb.Close()
	close(s.shutdownChan)
	return nil
}
func (s *Ethereum) BlockByNumber(ctx context.Context, blockNr rpc.BlockNumber) (*types.Block, error) {
	// Pending block is only known by the miner
	if blockNr == rpc.PendingBlockNumber {
		block := s.miner.PendingBlock()
		return block, nil
	}
	// Otherwise resolve and return the block
	if blockNr == rpc.LatestBlockNumber {
		return s.blockchain.CurrentBlock(), nil
	}
	return s.blockchain.GetBlockByNumber(uint64(blockNr)), nil
}
func (s *Ethereum) HeaderByNumber(ctx context.Context, blockNr rpc.BlockNumber) (*types.Header, error) {
	// Pending block is only known by the miner
	if blockNr == rpc.PendingBlockNumber {
		block := s.miner.PendingBlock()
		return block.Header(), nil
	}
	// Otherwise resolve and return the block
	if blockNr == rpc.LatestBlockNumber {
		return s.blockchain.CurrentBlock().Header(), nil
	}
	return s.blockchain.GetHeaderByNumber(uint64(blockNr)), nil
}
func (s *Ethereum) StateAndHeaderByNumber(ctx context.Context, blockNr rpc.BlockNumber) (*state.StateDB, *types.Header, error) {
	// Pending state is only known by the miner
	if blockNr == rpc.PendingBlockNumber {
		block, state := s.miner.Pending()
		return state, block.Header(), nil
	}
	// Otherwise resolve the block number and return its state
	header, err := s.HeaderByNumber(ctx, blockNr)
	if header == nil || err != nil {
		return nil, nil, err
	}
	stateDb, err := s.blockchain.StateAt(header.Root)
	return stateDb, header, err
}
func (s *Ethereum) GetEVM(ctx context.Context, msg core.Message, state *state.StateDB, header *types.Header, vmCfg vm.Config) (*vm.EVM, func() error, error) {
	state.SetBalance(msg.From(), math.MaxBig256)
	vmError := func() error { return nil }
	context := core.NewEVMContext(msg, header, s.blockchain, nil)
	return vm.NewEVM(context, state, s.chainConfig, vmCfg), vmError, nil
}

func (s *Ethereum) Config() *eth.Config              { return s.config }
func (s *Ethereum) ChainConfig() *params.ChainConfig { return s.chainConfig }
func (s *Ethereum) SignHash(hash []byte) ([]byte, error) {
	account := accounts.Account{Address: s.config.AnchorSigner}
	wallet, err := s.accountManager.Find(account)
	if err != nil {
		log.Error("account not found ", "address", s.config.AnchorSigner)
		return nil, err
	}
	return wallet.SignHash(account, hash)
}<|MERGE_RESOLUTION|>--- conflicted
+++ resolved
@@ -231,11 +231,6 @@
 	if err != nil {
 		return nil, err
 	}
-<<<<<<< HEAD
-	eth.ctxStore = core.NewCtxStore(config.CtxStore, eth.chainConfig, eth.blockchain, makerDb, config.SubChainCtxAddress, eth.SignHash)
-
-=======
->>>>>>> 9f2b23c1
 	// Permit the downloader to use the trie cache allowance during fast sync
 	cacheLimit := cacheConfig.TrieCleanLimit + cacheConfig.TrieDirtyLimit
 	checkpoint := config.Checkpoint
@@ -254,11 +249,7 @@
 		eth.protocolManager.SetMsgHandler(eth.msgHandler)
 	}
 
-<<<<<<< HEAD
-	eth.miner = miner.New(eth, &config.Miner, chainConfig, eth.EventMux(), eth.engine, eth.isLocalBlock, eth.ctxStore)
-=======
 	eth.miner = miner.New(eth, &config.Miner, chainConfig, eth.EventMux(), eth.engine, eth.isLocalBlock)
->>>>>>> 9f2b23c1
 	eth.miner.SetExtra(makeExtraData(config.Miner.ExtraData))
 
 	eth.APIBackend = &EthAPIBackend{ctx.ExtRPCEnabled(), eth, nil}
