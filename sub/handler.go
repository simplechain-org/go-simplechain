--- conflicted
+++ resolved
@@ -102,12 +102,9 @@
 
 	serverPool *serverPool
 
-<<<<<<< HEAD
 	msgHandler   *cross.MsgHandler
-=======
-	msgHandler types.MsgHandler
->>>>>>> 738869b6
-}
+}
+
 
 // NewProtocolManager returns a new Ethereum sub protocol manager. The Ethereum sub protocol manages peers capable
 // with the Ethereum network.
@@ -962,7 +959,6 @@
 	}
 }
 
-<<<<<<< HEAD
 
 func (pm *ProtocolManager) SetMsgHandler(msgHandler *cross.MsgHandler) {
 	pm.msgHandler = msgHandler
@@ -973,14 +969,6 @@
 		pm.txpool.AddRemote(v)
 	}
 	//return pm.txpool.AddRemotes(txs)
-=======
-func (pm *ProtocolManager) SetMsgHandler(msgHandler types.MsgHandler) {
-	pm.msgHandler = msgHandler
-}
-
-func (pm *ProtocolManager) AddRemotes(txs []*types.Transaction) []error {
-	return pm.txpool.AddRemotes(txs)
->>>>>>> 738869b6
 }
 
 func (pm *ProtocolManager) CanAcceptTxs() bool {
