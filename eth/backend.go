// Copyright 2014 The go-simplechain Authors
// This file is part of the go-simplechain library.
//
// The go-simplechain library is free software: you can redistribute it and/or modify
// it under the terms of the GNU Lesser General Public License as published by
// the Free Software Foundation, either version 3 of the License, or
// (at your option) any later version.
//
// The go-simplechain library is distributed in the hope that it will be useful,
// but WITHOUT ANY WARRANTY; without even the implied warranty of
// MERCHANTABILITY or FITNESS FOR A PARTICULAR PURPOSE. See the
// GNU Lesser General Public License for more details.
//
// You should have received a copy of the GNU Lesser General Public License
// along with the go-simplechain library. If not, see <http://www.gnu.org/licenses/>.

// Package eth implements the Ethereum protocol.
package eth

import (
	"context"
	"errors"
	"fmt"
	"math/big"
	"runtime"
	"sync"
	"sync/atomic"

	"github.com/simplechain-org/go-simplechain/accounts"
	"github.com/simplechain-org/go-simplechain/accounts/abi/bind"
	"github.com/simplechain-org/go-simplechain/common"
	"github.com/simplechain-org/go-simplechain/common/hexutil"
	"github.com/simplechain-org/go-simplechain/common/math"
	"github.com/simplechain-org/go-simplechain/consensus"
	"github.com/simplechain-org/go-simplechain/consensus/clique"
	"github.com/simplechain-org/go-simplechain/consensus/dpos"
	"github.com/simplechain-org/go-simplechain/consensus/ethash"
	"github.com/simplechain-org/go-simplechain/consensus/istanbul"
	istanbulBackend "github.com/simplechain-org/go-simplechain/consensus/istanbul/backend"
	"github.com/simplechain-org/go-simplechain/consensus/raft"
	"github.com/simplechain-org/go-simplechain/consensus/scrypt"
	"github.com/simplechain-org/go-simplechain/core"
	"github.com/simplechain-org/go-simplechain/core/bloombits"
	"github.com/simplechain-org/go-simplechain/core/rawdb"
	"github.com/simplechain-org/go-simplechain/core/state"
	"github.com/simplechain-org/go-simplechain/core/types"
	"github.com/simplechain-org/go-simplechain/core/vm"
	"github.com/simplechain-org/go-simplechain/cross"
	"github.com/simplechain-org/go-simplechain/eth/downloader"
	"github.com/simplechain-org/go-simplechain/eth/filters"
	"github.com/simplechain-org/go-simplechain/eth/gasprice"
	"github.com/simplechain-org/go-simplechain/ethdb"
	"github.com/simplechain-org/go-simplechain/event"
	"github.com/simplechain-org/go-simplechain/internal/ethapi"
	"github.com/simplechain-org/go-simplechain/log"
	"github.com/simplechain-org/go-simplechain/miner"
	"github.com/simplechain-org/go-simplechain/node"
	"github.com/simplechain-org/go-simplechain/p2p"
	"github.com/simplechain-org/go-simplechain/p2p/enr"
	"github.com/simplechain-org/go-simplechain/params"
	"github.com/simplechain-org/go-simplechain/rlp"
	"github.com/simplechain-org/go-simplechain/rpc"
)

type LesServer interface {
	Start(srvr *p2p.Server)
	Stop()
	APIs() []rpc.API
	Protocols() []p2p.Protocol
	SetBloomBitsIndexer(bbIndexer *core.ChainIndexer)
	SetContractBackend(bind.ContractBackend)
}

// Ethereum implements the Ethereum full node service.
type Ethereum struct {
	config      *Config
	chainConfig *params.ChainConfig

	// Channel for shutting down the service
	shutdownChan chan bool

	// Handlers
	txPool          *core.TxPool
	blockchain      *core.BlockChain
	protocolManager *ProtocolManager
	lesServer       LesServer

	// DB interfaces
	chainDb ethdb.Database // Block chain database

	eventMux       *event.TypeMux
	engine         consensus.Engine
	accountManager *accounts.Manager

	bloomRequests chan chan *bloombits.Retrieval // Channel receiving bloom data retrieval requests
	bloomIndexer  *core.ChainIndexer             // Bloom indexer operating during block imports

	APIBackend *EthAPIBackend

	miner     *miner.Miner
	gasPrice  *big.Int
	etherbase common.Address

	networkID     uint64
	netRPCService *ethapi.PublicNetAPI

	lock sync.RWMutex // Protects the variadic fields (e.g. gas price and etherbase)

	genesisHash common.Hash
	ctxStore    *core.CtxStore
	msgHandler  *cross.Handler
}

func (s *Ethereum) AddLesServer(ls LesServer) {
	s.lesServer = ls
	ls.SetBloomBitsIndexer(s.bloomIndexer)
}

// SetClient sets a rpc client which connecting to our local node.
func (s *Ethereum) SetContractBackend(backend bind.ContractBackend) {
	// Pass the rpc client to les server if it is enabled.
	if s.lesServer != nil {
		s.lesServer.SetContractBackend(backend)
	}
}

func (s *Ethereum) CrossHandler() *cross.Handler {
	return s.msgHandler
}

// New creates a new Ethereum object (including the
// initialisation of the common Ethereum object)
func New(ctx *node.ServiceContext, config *Config) (*Ethereum, error) {
	// Ensure configuration values are compatible and sane
	if config.SyncMode == downloader.LightSync {
		return nil, errors.New("can't run eth.Ethereum in light sync mode, use les.LightEthereum")
	}
	if !config.SyncMode.IsValid() {
		return nil, fmt.Errorf("invalid sync mode %d", config.SyncMode)
	}
	if config.Miner.GasPrice == nil || config.Miner.GasPrice.Cmp(common.Big0) <= 0 {
		log.Warn("Sanitizing invalid miner gas price", "provided", config.Miner.GasPrice, "updated", DefaultConfig.Miner.GasPrice)
		config.Miner.GasPrice = new(big.Int).Set(DefaultConfig.Miner.GasPrice)
	}
	if config.NoPruning && config.TrieDirtyCache > 0 {
		config.TrieCleanCache += config.TrieDirtyCache
		config.TrieDirtyCache = 0
	}
	log.Info("Allocated trie memory caches", "clean", common.StorageSize(config.TrieCleanCache)*1024*1024, "dirty", common.StorageSize(config.TrieDirtyCache)*1024*1024)

	// Assemble the Ethereum object
	chainDb, err := ctx.OpenDatabaseWithFreezer(common.MainchainData, config.DatabaseCache, config.DatabaseHandles, config.DatabaseFreezer, "eth/db/chaindata/")
	if err != nil {
		return nil, err
	}
	chainConfig, genesisHash, genesisErr := core.SetupGenesisBlockWithOverride(chainDb, config.Genesis, config.OverrideSingularity)
	if _, ok := genesisErr.(*params.ConfigCompatError); genesisErr != nil && !ok {
		return nil, genesisErr
	}
	log.Info("Initialised chain configuration", "config", chainConfig)

	switch {
	case chainConfig.Istanbul != nil:
		return nil, errors.New("Istanbul consensus is not support in MainChain role")
	case chainConfig.DPoS != nil:
		return nil, errors.New("DPoS consensus is not support in MainChain role")
	case chainConfig.Raft:
		return nil, errors.New("Raft consensus is not support in MainChain role")

	}

	eth := &Ethereum{
		config:         config,
		chainConfig:    chainConfig,
		chainDb:        chainDb,
		eventMux:       ctx.EventMux,
		accountManager: ctx.AccountManager,
		engine:         CreateConsensusEngine(ctx, chainConfig, config, config.Miner.Notify, config.Miner.Noverify, chainDb),
		shutdownChan:   make(chan bool),
		networkID:      chainConfig.ChainID.Uint64(),
		gasPrice:       config.Miner.GasPrice,
		etherbase:      config.Miner.Etherbase,
		bloomRequests:  make(chan chan *bloombits.Retrieval),
		bloomIndexer:   NewBloomIndexer(chainDb, params.BloomBitsBlocks, params.BloomConfirms),
	}

	bcVersion := rawdb.ReadDatabaseVersion(chainDb)
	var dbVer = "<nil>"
	if bcVersion != nil {
		dbVer = fmt.Sprintf("%d", *bcVersion)
	}

	log.Info("Initialising Ethereum protocol", "versions", ProtocolVersions, "network", config.NetworkId, "dbversion", dbVer)

	if !config.SkipBcVersionCheck {
		if bcVersion != nil && *bcVersion > core.BlockChainVersion {
			return nil, fmt.Errorf("database version is v%d, Geth %s only supports v%d", *bcVersion, params.VersionWithMeta, core.BlockChainVersion)
		} else if bcVersion == nil || *bcVersion < core.BlockChainVersion {
			log.Warn("Upgrade blockchain database version", "from", dbVer, "to", core.BlockChainVersion)
			rawdb.WriteDatabaseVersion(chainDb, core.BlockChainVersion)
		}
	}
	var (
		vmConfig = vm.Config{
			EnablePreimageRecording: config.EnablePreimageRecording,
			EWASMInterpreter:        config.EWASMInterpreter,
			EVMInterpreter:          config.EVMInterpreter,
		}
		cacheConfig = &core.CacheConfig{
			TrieCleanLimit:      config.TrieCleanCache,
			TrieCleanNoPrefetch: config.NoPrefetch,
			TrieDirtyLimit:      config.TrieDirtyCache,
			TrieDirtyDisabled:   config.NoPruning,
			TrieTimeLimit:       config.TrieTimeout,
		}
	)
	eth.blockchain, err = core.NewBlockChain(chainDb, cacheConfig, chainConfig, eth.engine, vmConfig, eth.config.MainChainCtxAddress, eth.shouldPreserve)
	if err != nil {
		return nil, err

	}
	// Rewind the chain in case of an incompatible config upgrade.
	if compat, ok := genesisErr.(*params.ConfigCompatError); ok {
		log.Warn("Rewinding chain to upgrade configuration", "err", compat)
		eth.blockchain.SetHead(compat.RewindTo)
		rawdb.WriteChainConfig(chainDb, genesisHash, chainConfig)
	}
	eth.bloomIndexer.Start(eth.blockchain)

	if config.TxPool.Journal != "" {
		config.TxPool.Journal = ctx.ResolvePath(fmt.Sprintf("mainChain_%s", config.TxPool.Journal))
	}
	eth.txPool = core.NewTxPool(config.TxPool, chainConfig, eth.blockchain)

	eth.ctxStore, err = core.NewCtxStore(ctx, config.CtxStore, eth.chainConfig, eth.blockchain, common.MainMakerData, config.MainChainCtxAddress, eth.SignHash)
	if err != nil {
		return nil, err
	}
<<<<<<< HEAD
	eth.ctxStore = core.NewCtxStore(config.CtxStore, eth.chainConfig, eth.blockchain, makerDb, config.MainChainCtxAddress, eth.SignHash)

=======
>>>>>>> 9f2b23c1
	// Permit the downloader to use the trie cache allowance during fast sync
	cacheLimit := cacheConfig.TrieCleanLimit + cacheConfig.TrieDirtyLimit
	checkpoint := config.Checkpoint
	if checkpoint == nil {
		checkpoint = params.TrustedCheckpoints[genesisHash]
	}
	if eth.protocolManager, err = NewProtocolManager(chainConfig, checkpoint, config.SyncMode, chainConfig.ChainID.Uint64(), eth.eventMux, eth.txPool, eth.engine, eth.blockchain, chainDb, cacheLimit, config.Whitelist); err != nil {
		return nil, err
	}

	if config.Role == common.RoleAnchor {
		eth.msgHandler = cross.NewCrossHandler(eth, cross.RoleMainHandler, config.Role, eth.ctxStore, eth.blockchain, ctx.MainCh, ctx.SubCh, config.MainChainCtxAddress, config.SubChainCtxAddress, eth.SignHash, config.AnchorSigner)
		eth.msgHandler.SetProtocolManager(eth.protocolManager)
		eth.msgHandler.RegisterCrossChain(chainConfig.ChainID)
		eth.protocolManager.SetMsgHandler(eth.msgHandler)
	}

	eth.miner = miner.New(eth, &config.Miner, chainConfig, eth.EventMux(), eth.engine, eth.isLocalBlock)
	eth.miner.SetExtra(makeExtraData(config.Miner.ExtraData))

	eth.APIBackend = &EthAPIBackend{ctx.ExtRPCEnabled(), eth, nil}
	gpoParams := config.GPO
	if gpoParams.Default == nil {
		gpoParams.Default = config.Miner.GasPrice
	}
	eth.APIBackend.gpo = gasprice.NewOracle(eth.APIBackend, gpoParams)
	if eth.msgHandler != nil {
		eth.msgHandler.SetGasPriceOracle(eth.APIBackend.gpo)
	}

	return eth, nil
}

// CreateDB creates the chain database.
func CreateDB(ctx *node.ServiceContext, config *Config, name string) (ethdb.Database, error) {
	db, err := ctx.OpenDatabase(name, config.DatabaseCache, config.DatabaseHandles, "")
	if err != nil {
		return nil, err
	}
	return db, nil
}

func makeExtraData(extra []byte) []byte {
	if len(extra) == 0 {
		// create default extradata
		extra, _ = rlp.EncodeToBytes([]interface{}{
			uint(params.VersionMajor<<16 | params.VersionMinor<<8 | params.VersionPatch),
			"sipe",
			runtime.Version(),
			runtime.GOOS,
		})
	}
	if uint64(len(extra)) > params.MaximumExtraDataSize {
		log.Warn("Miner extra data exceed limit", "extra", hexutil.Bytes(extra), "limit", params.MaximumExtraDataSize)
		extra = nil
	}
	return extra
}

// CreateConsensusEngine creates the required type of consensus engine instance for an Ethereum service
func CreateConsensusEngine(ctx *node.ServiceContext, chainConfig *params.ChainConfig, config *Config, notify []string, noverify bool, db ethdb.Database) consensus.Engine {
	// If proof-of-authority is requested, set it up
	if chainConfig.Clique != nil {
		return clique.New(chainConfig.Clique, db)
	}

	if chainConfig.Scrypt != nil {
		// Scrypt and Ethash share the PowMode in this switch cases
		switch config.Ethash.PowMode {
		case ethash.ModeFake:
			log.Warn("Scrypt used in fake mode")
			return scrypt.NewFaker()
		case ethash.ModeTest:
			log.Warn("Scrypt used in test mode")
			return scrypt.NewTester(notify, noverify)
		default:
			engine := scrypt.NewScrypt(scrypt.Config{PowMode: scrypt.ModeNormal}, notify, noverify)
			engine.SetThreads(-1) // Disable CPU mining
			return engine
		}
	}

	if chainConfig.DPoS != nil {
		return dpos.New(chainConfig.DPoS, db)
	}

	// If Istanbul is requested, set it up
	if chainConfig.Istanbul != nil {
		if chainConfig.Istanbul.Epoch != 0 {
			config.Istanbul.Epoch = chainConfig.Istanbul.Epoch
		}
		config.Istanbul.ProposerPolicy = istanbul.ProposerPolicy(chainConfig.Istanbul.ProposerPolicy)
		return istanbulBackend.New(&config.Istanbul, ctx.NodeKey(), db)
	}

	if chainConfig.Raft {
		return raft.New(ctx.NodeKey())
	}

	// Otherwise assume proof-of-work
	switch config.Ethash.PowMode {
	case ethash.ModeFake:
		log.Warn("Ethash used in fake mode")
		return ethash.NewFaker()
	case ethash.ModeTest:
		log.Warn("Ethash used in test mode")
		return ethash.NewTester(nil, noverify)
	case ethash.ModeShared:
		log.Warn("Ethash used in shared mode")
		return ethash.NewShared()
	default:
		engine := ethash.New(ethash.Config{
			CacheDir:       ctx.ResolvePath(config.Ethash.CacheDir),
			CachesInMem:    config.Ethash.CachesInMem,
			CachesOnDisk:   config.Ethash.CachesOnDisk,
			DatasetDir:     config.Ethash.DatasetDir,
			DatasetsInMem:  config.Ethash.DatasetsInMem,
			DatasetsOnDisk: config.Ethash.DatasetsOnDisk,
		}, notify, noverify)
		engine.SetThreads(-1) // Disable CPU mining
		return engine
	}
}

// APIs return the collection of RPC services the ethereum package offers.
// NOTE, some of these services probably need to be moved to somewhere else.
func (s *Ethereum) APIs() []rpc.API {
	apis := ethapi.GetAPIs(s.APIBackend)

	// Append any APIs exposed explicitly by the les server
	if s.lesServer != nil {
		apis = append(apis, s.lesServer.APIs()...)
	}
	// Append any APIs exposed explicitly by the consensus engine
	apis = append(apis, s.engine.APIs(s.BlockChain())...)

	// Append any APIs exposed explicitly by the les server
	if s.lesServer != nil {
		apis = append(apis, s.lesServer.APIs()...)
	}
	// Append all the local APIs and return
	return append(apis, []rpc.API{
		{
			Namespace: "eth",
			Version:   "1.0",
			Service:   NewPublicEthereumAPI(s),
			Public:    true,
		}, {
			Namespace: "eth",
			Version:   "1.0",
			Service:   NewPublicMinerAPI(s),
			Public:    true,
		}, {
			Namespace: "eth",
			Version:   "1.0",
			Service:   downloader.NewPublicDownloaderAPI(s.protocolManager.downloader, s.eventMux),
			Public:    true,
		}, {
			Namespace: "miner",
			Version:   "1.0",
			Service:   NewPrivateMinerAPI(s),
			Public:    false,
		}, {
			Namespace: "eth",
			Version:   "1.0",
			Service:   filters.NewPublicFilterAPI(s.APIBackend, false),
			Public:    true,
		}, {
			Namespace: "admin",
			Version:   "1.0",
			Service:   NewPrivateAdminAPI(s),
		}, {
			Namespace: "debug",
			Version:   "1.0",
			Service:   NewPublicDebugAPI(s),
			Public:    true,
		}, {
			Namespace: "debug",
			Version:   "1.0",
			Service:   NewPrivateDebugAPI(s),
		}, {
			Namespace: "net",
			Version:   "1.0",
			Service:   s.netRPCService,
			Public:    true,
		},
	}...)
}

func (s *Ethereum) ResetWithGenesisBlock(gb *types.Block) {
	s.blockchain.ResetWithGenesisBlock(gb)
}

func (s *Ethereum) Etherbase() (eb common.Address, err error) {
	s.lock.RLock()
	etherbase := s.etherbase
	s.lock.RUnlock()

	if etherbase != (common.Address{}) {
		return etherbase, nil
	}
	if wallets := s.AccountManager().Wallets(); len(wallets) > 0 {
		if accounts := wallets[0].Accounts(); len(accounts) > 0 {
			etherbase := accounts[0].Address

			s.lock.Lock()
			s.etherbase = etherbase
			s.lock.Unlock()

			log.Info("Etherbase automatically configured", "address", etherbase)
			return etherbase, nil
		}
	}
	return common.Address{}, fmt.Errorf("etherbase must be explicitly specified")
}

// isLocalBlock checks whether the specified block is mined
// by local miner accounts.
//
// We regard two types of accounts as local miner account: etherbase
// and accounts specified via `txpool.locals` flag.
func (s *Ethereum) isLocalBlock(block *types.Block) bool {
	author, err := s.engine.Author(block.Header())
	if err != nil {
		log.Warn("Failed to retrieve block author", "number", block.NumberU64(), "hash", block.Hash(), "err", err)
		return false
	}
	// Check whether the given address is etherbase.
	s.lock.RLock()
	etherbase := s.etherbase
	s.lock.RUnlock()
	if author == etherbase {
		return true
	}
	// Check whether the given address is specified by `txpool.local`
	// CLI flag.
	for _, account := range s.config.TxPool.Locals {
		if account == author {
			return true
		}
	}
	return false
}

// shouldPreserve checks whether we should preserve the given block
// during the chain reorg depending on whether the author of block
// is a local account.
func (s *Ethereum) shouldPreserve(block *types.Block) bool {
	// The reason we need to disable the self-reorg preserving for clique
	// is it can be probable to introduce a deadlock.
	//
	// e.g. If there are 7 available signers
	//
	// r1   A
	// r2     B
	// r3       C
	// r4         D
	// r5   A      [X] F G
	// r6    [X]
	//
	// In the round5, the inturn signer E is offline, so the worst case
	// is A, F and G sign the block of round5 and reject the block of opponents
	// and in the round6, the last available signer B is offline, the whole
	// network is stuck.
	if _, ok := s.engine.(*clique.Clique); ok {
		return false
	}
	return s.isLocalBlock(block)
}

// SetEtherbase sets the mining reward address.
func (s *Ethereum) SetEtherbase(etherbase common.Address) {
	if _, ok := s.engine.(consensus.Istanbul); ok {
		log.Error("Cannot set etherbase in Istanbul consensus")
		return
	}
	s.lock.Lock()
	s.etherbase = etherbase
	s.lock.Unlock()

	s.miner.SetEtherbase(etherbase)
}

// StartMining starts the miner with the given number of CPU threads. If mining
// is already running, this method adjust the number of threads allowed to use
// and updates the minimum price required by the transaction pool.
func (s *Ethereum) StartMining(threads int) error {
	// Update the thread count within the consensus engine
	type threaded interface {
		SetThreads(threads int)
	}
	if th, ok := s.engine.(threaded); ok {
		log.Info("Updated mining threads", "threads", threads)
		if threads == 0 {
			threads = -1 // Disable the miner from within
		}
		th.SetThreads(threads)
	}
	// If the miner was not running, initialize it
	if !s.IsMining() {
		// Propagate the initial price point to the transaction pool
		s.lock.RLock()
		price := s.gasPrice
		s.lock.RUnlock()
		s.txPool.SetGasPrice(price)

		// Configure the local mining address
		eb, err := s.Etherbase()
		if err != nil {
			log.Error("Cannot start mining without etherbase", "err", err)
			return fmt.Errorf("etherbase missing: %v", err)
		}
		if clique, ok := s.engine.(*clique.Clique); ok {
			wallet, err := s.accountManager.Find(accounts.Account{Address: eb})
			if wallet == nil || err != nil {
				log.Error("Etherbase account unavailable locally", "err", err)
				return fmt.Errorf("signer missing: %v", err)
			}
			clique.Authorize(eb, wallet.SignData)
		}
		if dpos, ok := s.engine.(*dpos.DPoS); ok {
			wallet, err := s.accountManager.Find(accounts.Account{Address: eb})
			if wallet == nil || err != nil {
				log.Error("Etherbase account unavailable locally", "err", err)
				return fmt.Errorf("signer missing: %v", err)
			}
			dpos.Authorize(eb, wallet.SignData)
		}
		// If mining is started, we can disable the transaction rejection mechanism
		// introduced to speed sync times.
		atomic.StoreUint32(&s.protocolManager.acceptTxs, 1)

		go s.miner.Start(eb)
	}
	return nil
}

// StopMining terminates the miner, both at the consensus engine level as well as
// at the block creation level.
func (s *Ethereum) StopMining() {
	// Update the thread count within the consensus engine
	type threaded interface {
		SetThreads(threads int)
	}
	if th, ok := s.engine.(threaded); ok {
		th.SetThreads(-1)
	}
	// Stop the block creating itself
	s.miner.Stop()
}

func (s *Ethereum) IsMining() bool      { return s.miner.Mining() }
func (s *Ethereum) Miner() *miner.Miner { return s.miner }

func (s *Ethereum) AccountManager() *accounts.Manager  { return s.accountManager }
func (s *Ethereum) BlockChain() *core.BlockChain       { return s.blockchain }
func (s *Ethereum) TxPool() *core.TxPool               { return s.txPool }
func (s *Ethereum) EventMux() *event.TypeMux           { return s.eventMux }
func (s *Ethereum) Engine() consensus.Engine           { return s.engine }
func (s *Ethereum) ChainDb() ethdb.Database            { return s.chainDb }
func (s *Ethereum) IsListening() bool                  { return true } // Always listening
func (s *Ethereum) EthVersion() int                    { return int(ProtocolVersions[0]) }
func (s *Ethereum) NetVersion() uint64                 { return s.networkID }
func (s *Ethereum) Downloader() *downloader.Downloader { return s.protocolManager.downloader }
func (s *Ethereum) Synced() bool                       { return atomic.LoadUint32(&s.protocolManager.acceptTxs) == 1 }
func (s *Ethereum) ArchiveMode() bool                  { return s.config.NoPruning }
func (s *Ethereum) GetSynced() func() bool             { return s.Synced }

// Protocols implements node.Service, returning all the currently configured
// network protocols to start.
func (s *Ethereum) Protocols() []p2p.Protocol {
	protos := make([]p2p.Protocol, len(ProtocolVersions))
	for i, vsn := range ProtocolVersions {
		protos[i] = s.protocolManager.makeProtocol(vsn)
		protos[i].Attributes = []enr.Entry{s.currentEthEntry()}
	}
	if s.lesServer != nil {
		protos = append(protos, s.lesServer.Protocols()...)
	}
	return protos
}

// Start implements node.Service, starting all internal goroutines needed by the
// Ethereum protocol implementation.
func (s *Ethereum) Start(srvr *p2p.Server) error {
	s.startEthEntryUpdate(srvr.LocalNode())

	// Start the bloom bits servicing goroutines
	s.startBloomHandlers(params.BloomBitsBlocks)

	// Start the RPC service
	s.netRPCService = ethapi.NewPublicNetAPI(srvr, s.NetVersion())

	// Figure out a max peers count based on the server limits
	maxPeers := srvr.MaxPeers
	if s.config.LightServ > 0 {
		if s.config.LightPeers >= srvr.MaxPeers {
			return fmt.Errorf("invalid peer config: light peer count (%d) >= total peer count (%d)", s.config.LightPeers, srvr.MaxPeers)
		}
		maxPeers -= s.config.LightPeers
	}
	// Start the networking layer and the light server if requested
	s.protocolManager.Start(maxPeers)
	if s.lesServer != nil {
		s.lesServer.Start(srvr)
	}
	return nil
}

// Stop implements node.Service, terminating all internal goroutines used by the
// Ethereum protocol.
func (s *Ethereum) Stop() error {
	s.bloomIndexer.Close()
	s.blockchain.Stop()
	s.engine.Close()
	s.ctxStore.Stop()
	s.protocolManager.Stop()
	if s.lesServer != nil {
		s.lesServer.Stop()
	}
	s.txPool.Stop()
	s.miner.Stop()
	s.eventMux.Stop()
	s.chainDb.Close()
	close(s.shutdownChan)
	return nil
}
func (s *Ethereum) BlockByNumber(ctx context.Context, blockNr rpc.BlockNumber) (*types.Block, error) {
	// Pending block is only known by the miner
	if blockNr == rpc.PendingBlockNumber {
		block := s.miner.PendingBlock()
		return block, nil
	}
	// Otherwise resolve and return the block
	if blockNr == rpc.LatestBlockNumber {
		return s.blockchain.CurrentBlock(), nil
	}
	return s.blockchain.GetBlockByNumber(uint64(blockNr)), nil
}
func (s *Ethereum) HeaderByNumber(ctx context.Context, blockNr rpc.BlockNumber) (*types.Header, error) {
	// Pending block is only known by the miner
	if blockNr == rpc.PendingBlockNumber {
		block := s.miner.PendingBlock()
		return block.Header(), nil
	}
	// Otherwise resolve and return the block
	if blockNr == rpc.LatestBlockNumber {
		return s.blockchain.CurrentBlock().Header(), nil
	}
	return s.blockchain.GetHeaderByNumber(uint64(blockNr)), nil
}
func (s *Ethereum) StateAndHeaderByNumber(ctx context.Context, blockNr rpc.BlockNumber) (*state.StateDB, *types.Header, error) {
	// Pending state is only known by the miner
	if blockNr == rpc.PendingBlockNumber {
		block, state := s.miner.Pending()
		return state, block.Header(), nil
	}
	// Otherwise resolve the block number and return its state
	header, err := s.HeaderByNumber(ctx, blockNr)
	if header == nil || err != nil {
		return nil, nil, err
	}
	stateDb, err := s.blockchain.StateAt(header.Root)
	return stateDb, header, err
}
func (s *Ethereum) GetEVM(ctx context.Context, msg core.Message, state *state.StateDB, header *types.Header, vmCfg vm.Config) (*vm.EVM, func() error, error) {
	state.SetBalance(msg.From(), math.MaxBig256)
	vmError := func() error { return nil }
	context := core.NewEVMContext(msg, header, s.blockchain, nil)
	return vm.NewEVM(context, state, s.chainConfig, vmCfg), vmError, nil
}

func (s *Ethereum) SignHash(hash []byte) ([]byte, error) {
	account := accounts.Account{Address: s.config.AnchorSigner}
	wallet, err := s.accountManager.Find(account)
	if err != nil {
		log.Error("account not found ", "address", s.config.AnchorSigner)
		return nil, err
	}
	return wallet.SignHash(account, hash)
}<|MERGE_RESOLUTION|>--- conflicted
+++ resolved
@@ -236,11 +236,6 @@
 	if err != nil {
 		return nil, err
 	}
-<<<<<<< HEAD
-	eth.ctxStore = core.NewCtxStore(config.CtxStore, eth.chainConfig, eth.blockchain, makerDb, config.MainChainCtxAddress, eth.SignHash)
-
-=======
->>>>>>> 9f2b23c1
 	// Permit the downloader to use the trie cache allowance during fast sync
 	cacheLimit := cacheConfig.TrieCleanLimit + cacheConfig.TrieDirtyLimit
 	checkpoint := config.Checkpoint
