package main

import (
	"bytes"
	"context"
	"flag"
	"fmt"
	"log"
	"math/big"

	"github.com/simplechain-org/go-simplechain/accounts/abi"
	"github.com/simplechain-org/go-simplechain/common"
	"github.com/simplechain-org/go-simplechain/common/hexutil"
	"github.com/simplechain-org/go-simplechain/params"
	"github.com/simplechain-org/go-simplechain/rpc"
)

var rawurlVar *string = flag.String("rawurl", "http://127.0.0.1:8545", "rpc url")

//var contract *string =flag.String("contract", "0x8eefA4bFeA64F2A89f3064D48646415168662a1e", "合约地址")
var contract *string = flag.String("contract", "0xAa22934Df3867B8d59574dD4557ef1BA6dA2f8f3", "合约地址")

var value *uint64 = flag.Uint64("value", 1e+18, "转入合约的数量")

var destValue *uint64 = flag.Uint64("destValue", 1e+18, "兑换数量")

//var chainId *uint64=flag.Uint64("chainId", 1, "目的链id")
var chainId *uint64 = flag.Uint64("chainId", 512, "目的链id")

//var fromVar *string=flag.String("from", "0x8029fcfc954ff7be80afd4db9f77f18c8aa1ecbc", "发起人地址")
var fromVar *string = flag.String("from", "0x7964576407c299ec0e65991ba74019d622316a0d", "发起人地址")

var gaslimitVar *uint64 = flag.Uint64("gaslimit", 60000, "gas最大值")

var countTx *int = flag.Int("count", 500, "交易数")

type SendTxArgs struct {
	From     common.Address  `json:"from"`
	To       *common.Address `json:"to"`
	Gas      *hexutil.Uint64 `json:"gas"`
	GasPrice *hexutil.Big    `json:"gasPrice"`
	Value    *hexutil.Big    `json:"value"`
	Nonce    *hexutil.Uint64 `json:"nonce"`
	Data     *hexutil.Bytes  `json:"data"`
	Input    *hexutil.Bytes  `json:"input"`
}

func Maker(client *rpc.Client) {

	data, err := hexutil.Decode(params.CrossDemoAbi)

	if err != nil {
		fmt.Println(err)
		return
	}

	from := common.HexToAddress(*fromVar)

	to := common.HexToAddress(*contract)

	gas := hexutil.Uint64(*gaslimitVar)

	value := hexutil.Big(*big.NewInt(0).SetUint64(*value))

	abi, err := abi.JSON(bytes.NewReader(data))

	if err != nil {
		log.Fatalln(err)
	}
	////想要随机，请设置随机种子
	//rand.Seed(time.Now().UnixNano())
	//
	////这个值必须改变，因为已经限定合约中，计算出来的txid不能相同
	//nonce:=big.NewInt(0).SetUint64(rand.Uint64())
	//nonce:=big.NewInt(0).SetUint64(9536605289005490782)

	remoteChainId := big.NewInt(0).SetUint64(*chainId)

	des := big.NewInt(0).SetUint64(*destValue)

	//out, err := abi.Pack("makerStart",remoteChainId ,des,[]byte("In the end, it’s not the years in your life that count. It’s the life in your years."))
	out, err := abi.Pack("makerStart", remoteChainId, des, []byte{})
<<<<<<< HEAD
=======
	if err != nil {
		fmt.Println(err)
		return
	}
>>>>>>> 53d42acf
	input := hexutil.Bytes(out)

	//fmt.Println("input=",input,"id=",remoteChainId,"des=",des)

	args := &SendTxArgs{
		From:  from,
		To:    &to,
		Gas:   &gas,
		Value: &value,
		Input: &input,
	}

	var result common.Hash

	err = client.CallContext(context.Background(), &result, "eth_sendTransaction", args)

	if err != nil {
		fmt.Println("CallContext", "err", err)
		return
	}

	fmt.Println("result=", result.Hex())
}

//跨链交易发起人
func main() {
	flag.Parse()
	client, err := rpc.Dial(*rawurlVar)
	if err != nil {
		fmt.Println("dial", "err", err)
		return
	}
	for i := 0; i < *countTx; i++ {
		Maker(client)
	}
}<|MERGE_RESOLUTION|>--- conflicted
+++ resolved
@@ -80,13 +80,10 @@
 
 	//out, err := abi.Pack("makerStart",remoteChainId ,des,[]byte("In the end, it’s not the years in your life that count. It’s the life in your years."))
 	out, err := abi.Pack("makerStart", remoteChainId, des, []byte{})
-<<<<<<< HEAD
-=======
 	if err != nil {
 		fmt.Println(err)
 		return
 	}
->>>>>>> 53d42acf
 	input := hexutil.Bytes(out)
 
 	//fmt.Println("input=",input,"id=",remoteChainId,"des=",des)
