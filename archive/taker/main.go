package main

import (
	"bytes"
	"context"
	"flag"
	"fmt"
	"github.com/simplechain-org/go-simplechain/accounts/abi"
	"github.com/simplechain-org/go-simplechain/common"
	"github.com/simplechain-org/go-simplechain/common/hexutil"
	"github.com/simplechain-org/go-simplechain/rpc"
	"io/ioutil"
	"log"
	"math/big"
)

var rawurlVar *string = flag.String("rawurl", "http://127.0.0.1:8545", "rpc url")

var abiPath *string = flag.String("abi", "../../contracts/crossdemo/crossdemo.abi", "abi文件路径")

var contract *string = flag.String("contract", "0xAa22934Df3867B8d59574dD4557ef1BA6dA2f8f3", "合约地址")

var txId *string = flag.String("TxId", "", "跨链交易哈希值")

var fromVar *string = flag.String("From", "0x3db32cdacb1ba339786403b50568f4915892938a", "接单人地址")

var gaslimitVar *uint64 = flag.Uint64("gaslimit", 100000, "gas最大值")

type SendTxArgs struct {
	From     common.Address  `json:"From"`
	To       *common.Address `json:"to"`
	Gas      *hexutil.Uint64 `json:"gas"`
	GasPrice *hexutil.Big    `json:"gasPrice"`
	Value    *hexutil.Big    `json:"Value"`
	Nonce    *hexutil.Uint64 `json:"nonce"`
	Data     *hexutil.Bytes  `json:"Data"`
	Input    *hexutil.Bytes  `json:"input"`
}

func main() {
	flag.Parse()
	Match()
}

func Match() {

	data, err := ioutil.ReadFile(*abiPath)

	if err != nil {
		fmt.Println(err)
		return
	}
	client, err := rpc.Dial(*rawurlVar)
	if err != nil {
		fmt.Println("dial", "err", err)
		return
	}

	//client2, err := rpc.Dial("http://127.0.0.1:8545")
	//if err != nil {
	//	fmt.Println("dial", "err", err)
	//	return
	//}

	type RPCCrossTransaction struct {
		Value            *hexutil.Big   `json:"Value"`
		CTxId            common.Hash    `json:"ctxId"`
		TxHash           common.Hash    `json:"TxHash"`
		From             common.Address `json:"From"`
		BlockHash        common.Hash    `json:"BlockHash"`
		DestinationId    *hexutil.Big   `json:"destinationId"`
		DestinationValue *hexutil.Big   `json:"DestinationValue"`
		Input            hexutil.Bytes `json:"input"`
		V                []*hexutil.Big `json:"V"`
		R                []*hexutil.Big `json:"R"`
		S                []*hexutil.Big `json:"S"`
	}

	type Order struct {
		Value            *big.Int
		TxId             common.Hash
		TxHash           common.Hash
		From             common.Address
		BlockHash        common.Hash
		DestinationValue *big.Int
		Data             []byte
		V                []*big.Int
		R                [][32]byte
		S                [][32]byte
	}

	var signatures map[string]map[uint64][]*RPCCrossTransaction

	err = client.CallContext(context.Background(), &signatures, "eth_ctxContent")

	if err != nil {
		fmt.Println("CallContext", "err", err)
		return
	}

	//for _, Value := range signatures["remote"] {
	for remoteId, value := range signatures["remote"] {

		for i,v:=range value {
			//log.Println("1 V.CTxId=",V.CTxId.String(),"key",key)
			//if V.CTxId.String() == *TxId {
			if i <= 10000 {
<<<<<<< HEAD
				//账户地址
				from := common.HexToAddress(*fromVar)
				//合约地址
				//在子链上接单就要填写子链上的合约地址
				//在主链上接单就要填写主链上的合约地址
				to := common.HexToAddress(*contract)

				gas := hexutil.Uint64(*gaslimitVar)
				//Value := hexutil.Big(*V.DestinationValue)

				abi, err := abi.JSON(bytes.NewReader(data))
				if err != nil {
					log.Fatalln(err)
					continue
=======
					//账户地址
					from := common.HexToAddress(*fromVar)
					//合约地址
					//在子链上接单就要填写子链上的合约地址
					//在主链上接单就要填写主链上的合约地址
					to := common.HexToAddress(*contract)

					gas := hexutil.Uint64(*gaslimitVar)
					//Value := hexutil.Big(*V.DestinationValue)

					abi, err := abi.JSON(bytes.NewReader(data))
					if err != nil {
						log.Fatalln(err)
						continue
					}

					//Data, _ := json.Marshal(V)
					//
					//fmt.Println("Data=", string(Data))

					r := make([][32]byte, 0, len(v.R))
					s := make([][32]byte, 0, len(v.S))
					vv := make([]*big.Int, 0, len(v.V))

					for i := 0; i < len(v.R); i++ {
						rone := common.LeftPadBytes(v.R[i].ToInt().Bytes(), 32)
						var a [32]byte
						copy(a[:], rone)
						r = append(r, a)
						sone := common.LeftPadBytes(v.S[i].ToInt().Bytes(), 32)
						var b [32]byte
						copy(b[:], sone)
						s = append(s, b)
						vv = append(vv, v.V[i].ToInt())
					}
					//在调用这个函数中调用的chainId其实就是表示的是发单的链id
					//也就是maker的源头，那条链调用了maker,这个链id就对应那条链的id
					//chainId := new(big.Int)
					//
					//if V.DestinationId.ToInt().Cmp(big.NewInt(1)) == 0 {
					//	chainId.SetInt64(1024)
					//	log.Println("1024")
					//} else {
					//	chainId.SetInt64(1)
					//	log.Println("1")
					//}
					chainId := big.NewInt(int64(remoteId))
					//fmt.Println(v.Value.String(),chainId.String())
					//out, err := abi.Pack("taker", V.Value.ToInt(), V.CTxId, V.TxHash, V.From,
					//	V.BlockHash, V.DestinationId.ToInt(), V.DestinationValue.ToInt(), chainId,
					//	vv, R, S)
					//b,err := v.Input.MarshalText()
					if err != nil {
						fmt.Println(err)
					}

					var ord Order
					ord.Value = v.Value.ToInt()
					ord.TxId = v.CTxId
					ord.TxHash = v.TxHash
					ord.From = v.From
					ord.BlockHash = v.BlockHash
					ord.DestinationValue = v.DestinationValue.ToInt()
					ord.Data = v.Input
					ord.V = vv
					ord.R = r
					ord.S = s
					//out, err := abi.Pack("taker", V.Value.ToInt(), V.CTxId, V.TxHash, V.From,
					//	V.BlockHash, V.DestinationValue.ToInt(), chainId,
					//	vv, R, S)
					//out, err := abi.Pack("taker",&ord,chainId,[]byte("When the whole world is about to rain, let’s make it clear in our heart together."))
					out, err := abi.Pack("taker",&ord,chainId,[]byte{})

					if err != nil {
						fmt.Println("abi.Pack err=", err)
						continue
					}

					input := hexutil.Bytes(out)

					args := &SendTxArgs{
						From:  from,
						To:    &to,
						Gas:   &gas,
						Value: v.DestinationValue,
						Input: &input,
					}

					var result common.Hash

					err = client.CallContext(context.Background(), &result, "eth_sendTransaction", args)

					if err != nil {
						fmt.Println("CallContext", "err", err)
						return
					}

					fmt.Println("eth_sendTransaction result=", result.Hex())
>>>>>>> 6a03cf25
				}

				//Data, _ := json.Marshal(V)
				//
				//fmt.Println("Data=", string(Data))

				r := make([][32]byte, 0, len(v.R))
				s := make([][32]byte, 0, len(v.S))
				vv := make([]*big.Int, 0, len(v.V))

				for i := 0; i < len(v.R); i++ {
					rone := common.LeftPadBytes(v.R[i].ToInt().Bytes(), 32)
					var a [32]byte
					copy(a[:], rone)
					r = append(r, a)
					sone := common.LeftPadBytes(v.S[i].ToInt().Bytes(), 32)
					var b [32]byte
					copy(b[:], sone)
					s = append(s, b)
					vv = append(vv, v.V[i].ToInt())
				}
				//在调用这个函数中调用的chainId其实就是表示的是发单的链id
				//也就是maker的源头，那条链调用了maker,这个链id就对应那条链的id
				//chainId := new(big.Int)
				//
				//if V.DestinationId.ToInt().Cmp(big.NewInt(1)) == 0 {
				//	chainId.SetInt64(1024)
				//	log.Println("1024")
				//} else {
				//	chainId.SetInt64(1)
				//	log.Println("1")
				//}
				chainId := big.NewInt(int64(remoteId))
				fmt.Println(v.Value.String(),chainId.String())
				//out, err := abi.Pack("taker", V.Value.ToInt(), V.CTxId, V.TxHash, V.From,
				//	V.BlockHash, V.DestinationId.ToInt(), V.DestinationValue.ToInt(), chainId,
				//	vv, R, S)
				b,err := v.Input.MarshalText()
				if err != nil {
					fmt.Println(err)
				}

				var ord Order
				ord.Value = v.Value.ToInt()
				ord.TxId = v.CTxId
				ord.TxHash = v.TxHash
				ord.From = v.From
				ord.BlockHash = v.BlockHash
				ord.DestinationValue = v.DestinationValue.ToInt()
				ord.Data = b
				ord.V = vv
				ord.R = r
				ord.S = s
				//out, err := abi.Pack("taker", V.Value.ToInt(), V.CTxId, V.TxHash, V.From,
				//	V.BlockHash, V.DestinationValue.ToInt(), chainId,
				//	vv, R, S)
				out, err := abi.Pack("taker",&ord,chainId,[]byte{})

				if err != nil {
					fmt.Println("abi.Pack err=", err)
					continue
				}

				input := hexutil.Bytes(out)

				args := &SendTxArgs{
					From:  from,
					To:    &to,
					Gas:   &gas,
					Value: v.DestinationValue,
					Input: &input,
				}

				var result common.Hash

				err = client.CallContext(context.Background(), &result, "eth_sendTransaction", args)

				if err != nil {
					fmt.Println("CallContext", "err", err)
					return
				}

				fmt.Println("eth_sendTransaction result=", result.Hex())
			}

		}

	}

	//for _, Value := range signatures["local"] {
	//	for _,V:=range Value {
	//		log.Println("V.CTxId=",V.CTxId.String())
	//		if V.CTxId == common.HexToHash(*TxId) {
	//			//账户地址
	//			From := common.HexToAddress(*fromVar)
	//			//合约地址
	//			//在子链上接单就要填写子链上的合约地址
	//			//在主链上接单就要填写主链上的合约地址
	//			to := common.HexToAddress(*contract)
	//
	//			gas := hexutil.Uint64(*gaslimitVar)
	//
	//			Value := hexutil.Big(*V.DestinationValue)
	//
	//			abi, err := abi.JSON(bytes.NewReader(Data))
	//			if err != nil {
	//				log.Fatalln(err)
	//				continue
	//			}
	//
	//			Data, _ := json.Marshal(V)
	//
	//			fmt.Println("Data=", string(Data))
	//
	//			R := make([][32]byte, 0, len(V.R))
	//			S := make([][32]byte, 0, len(V.S))
	//			vv := make([]*big.Int, 0, len(V.V))
	//
	//			for i := 0; i < len(V.R); i++ {
	//				rone := common.LeftPadBytes(V.R[i].ToInt().Bytes(), 32)
	//				var a [32]byte
	//				copy(a[:], rone)
	//				R = append(R, a)
	//				sone := common.LeftPadBytes(V.S[i].ToInt().Bytes(), 32)
	//				var b [32]byte
	//				copy(b[:], sone)
	//				S = append(S, b)
	//				vv = append(vv, V.V[i].ToInt())
	//			}
	//			//在调用这个函数中调用的chainId其实就是表示的是发单的链id
	//			//也就是maker的源头，那条链调用了maker,这个链id就对应那条链的id
	//			chainId := new(big.Int)
	//
	//			if V.DestinationId.ToInt().Cmp(big.NewInt(1)) == 0 {
	//				chainId.SetInt64(1024)
	//				log.Println("1024")
	//			} else {
	//				chainId.SetInt64(1)
	//				log.Println("1")
	//			}
	//
	//			out, err := abi.Pack("taker", V.Value.ToInt(), V.CTxId, V.TxHash, V.From,
	//				V.BlockHash, V.DestinationValue.ToInt(), chainId,
	//				vv, R, S)
	//
	//			if err != nil {
	//				fmt.Println("abi.Pack err=", err)
	//				continue
	//			}
	//
	//			input := hexutil.Bytes(out)
	//
	//			//gasPrice := hexutil.Big(*big.NewInt(10000000000))
	//			args := &SendTxArgs{
	//				From:  From,
	//				To:    &to,
	//				Gas:   &gas,
	//				//GasPrice: &gasPrice,
	//				Value: &Value,
	//				Input: &input,
	//			}
	//
	//			var result common.Hash
	//
	//			err = client.CallContext(context.Background(), &result, "eth_sendTransaction", args)
	//
	//			if err != nil {
	//				fmt.Println("CallContext", "err", err)
	//				return
	//			}
	//
	//			fmt.Println("eth_sendTransaction result=", result.Hex())
	//			break
	//		}
	//	}
	//
	//}

}<|MERGE_RESOLUTION|>--- conflicted
+++ resolved
@@ -105,22 +105,6 @@
 			//log.Println("1 V.CTxId=",V.CTxId.String(),"key",key)
 			//if V.CTxId.String() == *TxId {
 			if i <= 10000 {
-<<<<<<< HEAD
-				//账户地址
-				from := common.HexToAddress(*fromVar)
-				//合约地址
-				//在子链上接单就要填写子链上的合约地址
-				//在主链上接单就要填写主链上的合约地址
-				to := common.HexToAddress(*contract)
-
-				gas := hexutil.Uint64(*gaslimitVar)
-				//Value := hexutil.Big(*V.DestinationValue)
-
-				abi, err := abi.JSON(bytes.NewReader(data))
-				if err != nil {
-					log.Fatalln(err)
-					continue
-=======
 					//账户地址
 					from := common.HexToAddress(*fromVar)
 					//合约地址
@@ -219,91 +203,7 @@
 					}
 
 					fmt.Println("eth_sendTransaction result=", result.Hex())
->>>>>>> 6a03cf25
 				}
-
-				//Data, _ := json.Marshal(V)
-				//
-				//fmt.Println("Data=", string(Data))
-
-				r := make([][32]byte, 0, len(v.R))
-				s := make([][32]byte, 0, len(v.S))
-				vv := make([]*big.Int, 0, len(v.V))
-
-				for i := 0; i < len(v.R); i++ {
-					rone := common.LeftPadBytes(v.R[i].ToInt().Bytes(), 32)
-					var a [32]byte
-					copy(a[:], rone)
-					r = append(r, a)
-					sone := common.LeftPadBytes(v.S[i].ToInt().Bytes(), 32)
-					var b [32]byte
-					copy(b[:], sone)
-					s = append(s, b)
-					vv = append(vv, v.V[i].ToInt())
-				}
-				//在调用这个函数中调用的chainId其实就是表示的是发单的链id
-				//也就是maker的源头，那条链调用了maker,这个链id就对应那条链的id
-				//chainId := new(big.Int)
-				//
-				//if V.DestinationId.ToInt().Cmp(big.NewInt(1)) == 0 {
-				//	chainId.SetInt64(1024)
-				//	log.Println("1024")
-				//} else {
-				//	chainId.SetInt64(1)
-				//	log.Println("1")
-				//}
-				chainId := big.NewInt(int64(remoteId))
-				fmt.Println(v.Value.String(),chainId.String())
-				//out, err := abi.Pack("taker", V.Value.ToInt(), V.CTxId, V.TxHash, V.From,
-				//	V.BlockHash, V.DestinationId.ToInt(), V.DestinationValue.ToInt(), chainId,
-				//	vv, R, S)
-				b,err := v.Input.MarshalText()
-				if err != nil {
-					fmt.Println(err)
-				}
-
-				var ord Order
-				ord.Value = v.Value.ToInt()
-				ord.TxId = v.CTxId
-				ord.TxHash = v.TxHash
-				ord.From = v.From
-				ord.BlockHash = v.BlockHash
-				ord.DestinationValue = v.DestinationValue.ToInt()
-				ord.Data = b
-				ord.V = vv
-				ord.R = r
-				ord.S = s
-				//out, err := abi.Pack("taker", V.Value.ToInt(), V.CTxId, V.TxHash, V.From,
-				//	V.BlockHash, V.DestinationValue.ToInt(), chainId,
-				//	vv, R, S)
-				out, err := abi.Pack("taker",&ord,chainId,[]byte{})
-
-				if err != nil {
-					fmt.Println("abi.Pack err=", err)
-					continue
-				}
-
-				input := hexutil.Bytes(out)
-
-				args := &SendTxArgs{
-					From:  from,
-					To:    &to,
-					Gas:   &gas,
-					Value: v.DestinationValue,
-					Input: &input,
-				}
-
-				var result common.Hash
-
-				err = client.CallContext(context.Background(), &result, "eth_sendTransaction", args)
-
-				if err != nil {
-					fmt.Println("CallContext", "err", err)
-					return
-				}
-
-				fmt.Println("eth_sendTransaction result=", result.Hex())
-			}
 
 		}
 
