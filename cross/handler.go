package cross

import (
	"context"
	"crypto/ecdsa"
	"errors"
	"fmt"
	"math/big"

	"github.com/simplechain-org/go-simplechain/common"
	"github.com/simplechain-org/go-simplechain/common/hexutil"
	"github.com/simplechain-org/go-simplechain/core"
	"github.com/simplechain-org/go-simplechain/core/types"
	"github.com/simplechain-org/go-simplechain/crypto"
	"github.com/simplechain-org/go-simplechain/event"
	"github.com/simplechain-org/go-simplechain/log"
	"github.com/simplechain-org/go-simplechain/p2p"
	"github.com/simplechain-org/go-simplechain/rpctx"
)

const txChanSize = 4096

type errCode int

const (
	ErrMsgTooLarge = iota
	ErrDecode
	ErrInvalidMsgCode
)

type RoleHandler int

const (
	RoleMainHandler RoleHandler = iota
	RoleSubHandler
)

func errResp(code errCode, format string, v ...interface{}) error {
	return fmt.Errorf("%v - %v", code, fmt.Sprintf(format, v...))
}

type MsgHandler struct {
	roleHandler    RoleHandler
	role           common.ChainRole
	ctxStore       CtxStore
	rtxStore       rtxStore
	blockchain     *core.BlockChain
	pm             ProtocolManager
	crossMsgReader <-chan interface{}
	crossMsgWriter chan<- interface{}
	//statementDb    *StatementDb
	quitSync    chan struct{}
	knownRwssTx map[common.Hash]*TranParam

	makerStartEventCh   chan core.NewCTxsEvent
	makerStartEventSub  event.Subscription
	makerSignedCh       chan core.NewCWsEvent
	makerSignedSub      event.Subscription
	takerEventCh        chan core.NewRTxsEvent
	takerEventSub       event.Subscription
	takerSignedCh       chan core.NewRWsEvent
	takerSignedSub      event.Subscription
	availableTakerCh    chan core.NewRWssEvent
	availableTakerSub   event.Subscription
	makerFinishEventCh  chan core.TransationFinishEvent
	makerFinishEventSub event.Subscription
	//transactionRemoveCh  chan core.TransationRemoveEvent
	//transactionRemoveSub event.Subscription

<<<<<<< HEAD
	rtxsinLogCh  chan core.NewRTxsEvent //通过该通道删除ctx_pool中的记录，TODO 普通节点无该功能
	rtxsinLogSub event.Subscription
	chain        simplechain
	gpo          GasPriceOracle
	gasHelper    *GasHelper
=======
	rtxsinLogCh         chan core.NewRTxsEvent //通过该通道删除ctx_pool中的记录，TODO 普通节点无该功能
	rtxsinLogSub        event.Subscription
	chain               simplechain
	gpo                 types.GasPriceOracle
	gasHelper           *GasHelper
>>>>>>> 738869b6
	MainChainCtxAddress common.Address
	SubChainCtxAddress  common.Address
}

func NewMsgHandler(chain simplechain, roleHandler RoleHandler, role common.ChainRole, ctxpool CtxStore, rtxStore rtxStore,
	blockchain *core.BlockChain, crossMsgReader <-chan interface{},
	crossMsgWriter chan<- interface{}, mainAddr common.Address, subAddr common.Address) *MsgHandler {
	gasHelper := NewGasHelper(blockchain, chain)
	log.Info("NewMsgHandler", "role", role.String())
	return &MsgHandler{
		chain:               chain,
		roleHandler:         roleHandler,
		quitSync:            make(chan struct{}),
		role:                role,
		ctxStore:            ctxpool,
		rtxStore:            rtxStore,
		blockchain:          blockchain,
		crossMsgReader:      crossMsgReader,
		crossMsgWriter:      crossMsgWriter,
		gasHelper:           gasHelper,
		MainChainCtxAddress: mainAddr,
		SubChainCtxAddress:  subAddr,
		knownRwssTx:         make(map[common.Hash]*TranParam),
	}
}
func (this *MsgHandler) SetProtocolManager(pm ProtocolManager) {
	this.pm = pm
}

func (this *MsgHandler) Start() {
	this.makerStartEventCh = make(chan core.NewCTxsEvent, txChanSize)
	this.makerStartEventSub = this.blockchain.SubscribeNewCTxsEvent(this.makerStartEventCh)
	this.takerEventCh = make(chan core.NewRTxsEvent, txChanSize)
	this.takerEventSub = this.blockchain.SubscribeNewRTxsEvent(this.takerEventCh)
	this.makerSignedCh = make(chan core.NewCWsEvent, txChanSize)
	this.makerSignedSub = this.ctxStore.SubscribeCWssResultEvent(this.makerSignedCh)
	this.takerSignedCh = make(chan core.NewRWsEvent, txChanSize)
	this.takerSignedSub = this.rtxStore.SubscribeRWssResultEvent(this.takerSignedCh)
	this.availableTakerCh = make(chan core.NewRWssEvent, txChanSize)
	this.availableTakerSub = this.rtxStore.SubscribeNewRWssEvent(this.availableTakerCh)
	//this.transactionRemoveCh = make(chan core.TransationRemoveEvent, txChanSize)
	//this.transactionRemoveSub = this.blockchain.SubscribeTransactionRemoveEvent(this.transactionRemoveCh)
	//this.makerFinishEventCh = make(chan core.TransationFinishEvent, txChanSize)
	//this.makerFinishEventSub = this.blockchain.SubscribeTransactionFinishEvent(this.makerFinishEventCh)
	this.makerFinishEventCh = make(chan core.TransationFinishEvent, txChanSize)
	this.makerFinishEventSub = this.blockchain.SubscribeNewFinishsEvent(this.makerFinishEventCh)

	//单子已接
	this.rtxsinLogCh = make(chan core.NewRTxsEvent, txChanSize)
	this.rtxsinLogSub = this.blockchain.SubscribeNewRTxssEvent(this.rtxsinLogCh)

	go this.loop()

	go this.ReadCrossMessage()

}

func (this *MsgHandler) loop() {
	for {
		select {
		case ev := <-this.makerStartEventCh:
			//get cross transaction from the log
			if !this.pm.CanAcceptTxs() {
				break
			}
			if this.role.IsAnchor() {
				for _, tx := range ev.Txs {
					if err := this.ctxStore.AddLocal(tx); err != nil {
						log.Warn("Add local rtx", "err", err)
					}
				}
				this.pm.BroadcastCtx(ev.Txs)
			}
		case <-this.makerStartEventSub.Err():
			return
		case ev := <-this.makerSignedCh:
			this.pm.BroadcastInternalCrossTransactionWithSignature([]*types.CrossTransactionWithSignatures{ev.Txs}) //主网广播
			if this.role.IsAnchor() {
				this.WriteCrossMessage(ev.Txs) //发送到子网
			}
		case <-this.makerSignedSub.Err():
			return

		case ev := <-this.availableTakerCh:
			//if pengding,err := this.pm.Pending(); err == nil && len(pengding) ==0 {
			//	for _,v := range ev.Tws {
			//		if this.role.IsAnchor() && v.Data.DestinationId.Uint64() == this.pm.NetworkId() {
			//			gasUsed, _ := new(big.Int).SetString("300000000000000", 10) //todo gasUsed
			//				tx, err := this.GetTxForLockOut(v, gasUsed, this.pm.NetworkId())
			//				if err != nil {
			//					log.Info("availableTakerCh", "err", err,"network",this.pm.NetworkId(),"ctxId",v.ID().String())
			//					//this.rtxStore.RemoveLocals(v)
			//					continue
			//				}
			//				log.Info("send tx from rtx","tx",tx.Hash().String())
			//				this.pm.AddRemotes([]*types.Transaction{tx})
			//		}
			//	}
			//}
			if this.role.IsAnchor() {
				if len(ev.Tws) == 0 {
					for k := range this.knownRwssTx { //清理缓存
						delete(this.knownRwssTx, k)
					}
				}

				key, err := rpctx.StringToPrivateKey(rpctx.PrivateKey)
				if err != nil {
					log.Error("GetTxForLockOut", "err", err)
					break
				}
				address := crypto.PubkeyToAddress(key.PublicKey)
				if pending, err := this.pm.GetAnchorTxs(address); err == nil && len(pending) < 10 {
					gasUsed, _ := new(big.Int).SetString("80000000000000", 10) //todo gasUsed
					txs, err := this.GetTxForLockOut(ev.Tws, gasUsed)
					if err != nil {
						log.Info("availableTakerCh", "err", err)
						//记录延迟，不能删
						// this.rtxStore.RemoveLocals([]*types.ReceptTransactionWithSignatures{rws})
					}
					this.pm.AddRemotes(txs)
				}
			}
		case <-this.availableTakerSub.Err():
			return
		//case ev := <-this.availableMakerCh:
		//	if !this.pm.CanAcceptTxs() {
		//		break
		//	}
		//	this.pm.BroadcastCWss(ev.Txs)
		// Err() channel will be closed when unsubscribing.
		//case <-this.availableMakerSub.Err():
		//	return
		case ev := <-this.takerEventCh:
			if !this.pm.CanAcceptTxs() {
				break
			}
			if this.role.IsAnchor() {
				for _, tx := range ev.Txs {
					if err := this.rtxStore.AddLocal(tx); err != nil {
						log.Warn("Add local rtx", "err", err)
					}
				}
				this.pm.BroadcastRtx(ev.Txs)
			}
		case <-this.takerEventSub.Err():
			return
		case ev := <-this.takerSignedCh:
			if this.role.IsAnchor() {
				this.WriteCrossMessage(ev.Tws)
			}
		case <-this.takerSignedSub.Err():
			return
		case ev := <-this.rtxsinLogCh:
			//for _, v := range ev.Txs {
			this.ctxStore.RemoveRemotes(ev.Txs) //删除本地待接单
			//}
		case <-this.rtxsinLogSub.Err():
			return
		//case ev := <-this.transactionRemoveCh:
		//	for _, v := range ev.Transactions {
		//		this.CtxStore.RemoveFromLocalsByTransaction(v.Hash())
		//	}
		//case <-this.transactionRemoveSub.Err():
		//	return
		case ev := <-this.makerFinishEventCh:
			if err := this.RecordStatement(ev.Finish); err != nil {
				log.Info("RecordStatement", "err", err)
			}
		case <-this.makerFinishEventSub.Err():
			return

		}
	}
}

func (this *MsgHandler) Stop() {
	log.Info("Stopping Simplechain MsgHandler")
	this.makerStartEventSub.Unsubscribe()
	this.makerSignedSub.Unsubscribe()
	//this.availableMakerSub.Unsubscribe()
	this.takerEventSub.Unsubscribe()
	this.takerSignedSub.Unsubscribe()
	this.rtxsinLogSub.Unsubscribe()
	//this.transactionRemoveSub.Unsubscribe()
	//this.makerFinishEventSub.Unsubscribe()
	this.availableTakerSub.Unsubscribe()
	close(this.quitSync)
	log.Info("Simplechain MsgHandler stopped")
}

func (this *MsgHandler) HandleMsg(msg p2p.Msg, p Peer) error {
	switch {
	case msg.Code == CtxSignMsg:
		if !this.pm.CanAcceptTxs() {
			break
		}
		var ctx *types.CrossTransaction
		if err := msg.Decode(&ctx); err != nil {
			return errResp(ErrDecode, "msg %v: %v", msg, err)
		}
		if err := this.ctxStore.ValidateCtx(ctx); err == nil {
			p.MarkReceptTransaction(ctx.SignHash())
			//todo
			this.pm.BroadcastCtx([]*types.CrossTransaction{ctx})
			if err := this.ctxStore.AddRemote(ctx); err != nil {
				log.Debug("Add remote ctx", "err", err)
			}
		}
	case msg.Code == CtxSignsMsg:
		if !this.pm.CanAcceptTxs() {
			break
		}
		var cwss []*types.CrossTransactionWithSignatures
		if err := msg.Decode(&cwss); err != nil {
			return errResp(ErrDecode, "msg %v: %v", msg, err)
		}

		this.ctxStore.AddCWss(cwss)
		this.pm.BroadcastCWss(cwss)
		for _, cws := range cwss {
			p.MarkCrossTransactionWithSignatures(cws.ID())

			//l := len(cws.Data.V)
			//var vstring, rstring, sstring string
			//for i := 0; i < l; i++ {
			//	if i == 0 {
			//		vstring = fmt.Sprintf("[%s", cws.Data.V[i].String())
			//		rstring = fmt.Sprintf("[\"%s\"", hexutil.Encode(common.LeftPadBytes(cws.Data.R[i].Bytes(), 32)))
			//		sstring = fmt.Sprintf("[\"%s\"", hexutil.Encode(common.LeftPadBytes(cws.Data.S[i].Bytes(), 32)))
			//	} else if i == l-1 {
			//		vstring = fmt.Sprintf("%s,%s]", vstring, cws.Data.V[i].String())
			//		rstring = fmt.Sprintf("%s,\"%s\"]", rstring, hexutil.Encode(common.LeftPadBytes(cws.Data.R[i].Bytes(), 32)))
			//		sstring = fmt.Sprintf("%s,\"%s\"]", sstring, hexutil.Encode(common.LeftPadBytes(cws.Data.S[i].Bytes(), 32)))
			//	} else {
			//		vstring = fmt.Sprintf("%s,%s", vstring, cws.Data.V[i].String())
			//		rstring = fmt.Sprintf("%s,\"%s\"", rstring, hexutil.Encode(common.LeftPadBytes(cws.Data.R[i].Bytes(), 32)))
			//		sstring = fmt.Sprintf("%s,\"%s\"", sstring, hexutil.Encode(common.LeftPadBytes(cws.Data.S[i].Bytes(), 32)))
			//	}
			//}

			//fmt.Printf("for match args.\n\"%s\",\"%s\",\"%s\",\"%s\",\"%s\",\"%s\",\"%s\",\"%s\",%s,%s,%s\n",
			//	cws.Data.Value.String(), cws.ID().String(), cws.Data.TxHash.String(), cws.Data.From.String(),
			//	cws.Data.BlockHash.String(), cws.Data.DestinationId.String(), cws.Data.DestinationValue.String(),
			//	big.NewInt(0).Sub(big.NewInt(1025), cws.Data.DestinationId).String(), vstring, rstring, sstring)
		}

	case msg.Code == RtxSignMsg:
		if !this.pm.CanAcceptTxs() {
			break
		}
		var rtx *types.ReceptTransaction
		if err := msg.Decode(&rtx); err != nil {
			return errResp(ErrDecode, "msg %v: %v", msg, err)
		}

		if err := this.rtxStore.ValidateRtx(rtx); err == nil {
			p.MarkReceptTransaction(rtx.SignHash())
			//todo
			this.pm.BroadcastRtx([]*types.ReceptTransaction{rtx})
			if err := this.rtxStore.AddRemote(rtx); err != nil {
				//log.Warn("Add remote rtx", "err", err)
			}
		} else {
			//log.Warn("Add remote rtx", "err", err)
			break
		}

	case msg.Code == CtxSignsInternalMsg:
		//if !this.pm.CanAcceptTxs() {
		//	break
		//}
		var cwss []*types.CrossTransactionWithSignatures
		if err := msg.Decode(&cwss); err != nil {
			return errResp(ErrDecode, "msg %v: %v", msg, err)
		}
		//Receive and broadcast
		this.ctxStore.AddCWss(cwss)
		this.pm.BroadcastInternalCrossTransactionWithSignature(cwss)
		for _, cws := range cwss {
			p.MarkInternalCrossTransactionWithSignatures(cws.ID())
		}
	case msg.Code == GetCtxSignsMsg:
		var Query GetCtxSignsData

		if err := msg.Decode(&Query); err != nil {
			return errResp(ErrDecode, "%v: %v", msg, err)
		}
		cwss := this.ctxStore.List(Query.Amount, Query.GetAll)
		p.SendCrossTransactionWithSignatures(cwss)

	default:
		return errResp(ErrInvalidMsgCode, "%v", msg.Code)
	}
	return nil
}

func (this *MsgHandler) ReadCrossMessage() {
	for {
		select {
		case v := <-this.crossMsgReader:
			//log.Info("ReadCrossMessage")
			cws, ok := v.(*types.CrossTransactionWithSignatures)
			//if ok {
			//	log.Info("ReadCrossMessage", "networkID", this.pm.NetworkId(), "destId", cws.Data.DestinationId.Uint64())
			//}
			if ok && cws.Data.DestinationId.Uint64() == this.pm.NetworkId() {
				this.ctxStore.AddCWss([]*types.CrossTransactionWithSignatures{cws})
				this.pm.BroadcastCWss([]*types.CrossTransactionWithSignatures{cws})
				break
			}
			rws, ok := v.(*types.ReceptTransactionWithSignatures)
			//if ok {
			//	log.Info("ReadCrossMessage", "networkID", this.pm.NetworkId(), "destId", rws.Data.DestinationId.Uint64())
			//}
			if ok && rws.Data.DestinationId.Uint64() == this.pm.NetworkId() {
				if v := this.rtxStore.ReadFromLocals(rws.Data.CTxId); v == nil {
					errs := this.rtxStore.AddLocals(rws)
					for _, err := range errs {
						if err != nil {
							log.Error("MsgHandler signed rtx save error")
							break
						}
					}
				}
				//log.Info("send tx for rtx")
				//gasUsed, _ := new(big.Int).SetString("300000000000000", 10) //todo gasUsed
				//tx, err := this.GetTxForLockOut(rws, gasUsed, this.pm.NetworkId())
				//if err != nil {
				//	log.Info("ReadCrossMessage", "err", err)
				//	break
				//}
				//
				////锚定节点本地存储
				//this.pm.AddRemotes([]*types.Transaction{tx})
				break
			}
		case <-this.quitSync:
			return
		}
	}
}

func (this *MsgHandler) GetTxForLockOut(rwss []*types.ReceptTransactionWithSignatures, gasUsed *big.Int) ([]*types.Transaction, error) {

	// nonce
	key, err := rpctx.StringToPrivateKey(rpctx.PrivateKey)
	if err != nil {
		log.Error("GetTxForLockOut", "err", err)
		return nil, err
	}
	address := crypto.PubkeyToAddress(key.PublicKey)
	//TODO stateDB一致性
	nonce := this.pm.GetNonce(address)

	var txs []*types.Transaction
	var errorRws []*types.ReceptTransactionWithSignatures
	var count, send, exec, errTx1, errTx2 uint64
	tokenAddress := this.GetContractAddress()

	for _, rws := range rwss {
		//TODO EstimateGas不仅测试GasLimit，同时能判断该交易是否执行成功
		var tx *types.Transaction
		var param *TranParam
		if _, ok := this.knownRwssTx[rws.ID()]; !ok {
			param, err = this.CreateTransaction(key, address, rws, gasUsed)
			if err != nil {
				//log.Error("CreateTransaction1", "err", err)
				errorRws = append(errorRws, rws)
				errTx1++
				continue
			}
			this.knownRwssTx[rws.ID()] = param
		} else { //TODO delete
			param = this.knownRwssTx[rws.ID()]
			if ok, _ := this.CheckTransaction(key, address, tokenAddress, rws, gasUsed, nonce+count, param.gasLimit, param.gasPrice, param.data); !ok {
				errorRws = append(errorRws, rws)
				exec++
				//log.Info("Check","err",err,"ok",ok,"ctxID",rws.ID().String())
				continue
			} else {
				send++
			}
		}

		tx, err = NewSignedTransaction(nonce+count, tokenAddress, param.gasLimit, param.gasPrice, param.data, this.pm.NetworkId(), key)
		if err != nil {
			return nil, err
		}

<<<<<<< HEAD
		txs = append(txs,tx)
		count ++
		if len(txs) >= 200 {
			break
		}
=======
		txs = append(txs, tx)
		count++
>>>>>>> 738869b6
		if count >= 1024 { //TODO
			break
		}
	}
<<<<<<< HEAD
	log.Info("GetTxForLockOut", "errorRws", len(errorRws),"exec",exec,"errtx1",errTx1,"errtx2",errTx2,"tx",len(txs),"sent",send,"role",this.role.String())
=======
	log.Info("GetTxForLockOut", "errorRws", len(errorRws), "exec", exec, "errtx1", errTx1, "errtx2", errTx2, "tx", len(txs), "send", send, "role", this.role.String())
>>>>>>> 738869b6
	return txs, nil
}

func (this *MsgHandler) WriteCrossMessage(v interface{}) {
	select {
	case this.crossMsgWriter <- v:
		//log.Info("WriteCrossMessage")
	case <-this.quitSync:
		return
	}
}

func (this *MsgHandler) RecordStatement(finishes []*types.FinishInfo) error {
	//var count,pass int
	//for _,v := range finishes {
	//	ctxId := v.TxId
	//	ctx := this.CtxStore.ReadFromLocals(ctxId)
	//	if ctx == nil {
	//		pass ++
	//		continue
	//		//return errors.New(fmt.Sprintf("no ctx for %v", ctxId))
	//	}
	//
	//	rtx := this.rtxStore.ReadFromLocals(ctxId)
	//	if rtx == nil {
	//		pass ++
	//		continue
	//		//return errors.New(fmt.Sprintf("no rtx for %v", ctxId))
	//	}
	//	if err := this.rtxStore.RemoveLocals([]*types.ReceptTransactionWithSignatures{rtx}); err != nil {
	//		pass ++
	//		continue
	//	}
	//	//if this.statementDb == nil {
	//	//	pass ++
	//	//	continue
	//	//	//return errors.New("MsgHandler statementDb is nil")
	//	//}
	//	//if this.statementDb.Has(ctxId) {
	//	//	pass ++
	//	//	continue
	//	//	//return errors.New("db has record")
	//	//}
	//	//statement := &types.Statement{
	//	//	CtxId:        ctxId,
	//	//	Maker:        ctx.Data.From,
	//	//	Taker:        rtx.Data.To,
	//	//	Value:        ctx.Data.Value,
	//	//	DestValue:    ctx.Data.DestinationValue,
	//	//	MakerChainId: rtx.Data.DestinationId,
	//	//	TakerChainId: ctx.Data.DestinationId,
	//	//	MakerHash:    ctx.Data.TxHash,
	//	//	TakerHash:    rtx.Data.TxHash,
	//	//}
	//	//err := this.statementDb.Write(statement)
	//	//if err != nil {
	//	//	pass ++
	//	//	continue
	//	//	//return err
	//	//}
	//	//count ++
	//}
	if err := this.ctxStore.RemoveLocals(finishes); err != nil {
		return errors.New("rm ctx error")
	}
	if err := this.rtxStore.RemoveLocals(finishes); err != nil {
		return errors.New("rm rtx error")
	}

	log.Info("MsgHandler rm record success")
	return nil
}

func (this *MsgHandler) GetContractAddress() common.Address {
	var tokenAddress common.Address
	switch this.roleHandler {
	case RoleMainHandler:
		tokenAddress = this.MainChainCtxAddress
	case RoleSubHandler:
		tokenAddress = this.SubChainCtxAddress
	}
	return tokenAddress
}
func (this *MsgHandler) SetGasPriceOracle(gpo GasPriceOracle) {
	this.gpo = gpo
}
func (this *MsgHandler) CreateTransaction(key *ecdsa.PrivateKey, address common.Address, rws *types.ReceptTransactionWithSignatures, gasUsed *big.Int) (*TranParam, error) {
	tokenAddress := this.GetContractAddress()
	gasPrice, err := this.gpo.SuggestPrice(context.Background())
	if err != nil {
		return nil, err
	}
	data, err := rws.ConstructData(gasUsed)
	if err != nil {
		log.Info("ConstructData", "err", err)
		return nil, err
	}

	//log.Info("data","data",data,"rws",rws,"chainid",rws.ChainId().String())
	callArgs := CallArgs{
		From:     address,
		To:       &tokenAddress,
		Data:     data,
		GasPrice: hexutil.Big(*gasPrice),
	}

	gasLimit, err := this.gasHelper.EstimateGas(context.Background(), callArgs)
	if err != nil {
		return nil, err
	}

	//gasPrice.Add(gasPrice,big.NewInt(1000000000))

	return &TranParam{gasLimit: gasLimit, gasPrice: gasPrice, data: data}, nil
}

func (this *MsgHandler) CheckTransaction(key *ecdsa.PrivateKey, address, tokenAddress common.Address, rws *types.ReceptTransactionWithSignatures, gasUsed *big.Int, nonce, gasLimit uint64, gasPrice *big.Int, data []byte) (bool, error) {
	callArgs := CallArgs{
		From:     address,
		To:       &tokenAddress,
		Data:     data,
		GasPrice: hexutil.Big(*gasPrice),
		Gas:      hexutil.Uint64(gasLimit),
	}
	return this.gasHelper.CheckExec(context.Background(), callArgs)
}

func (this *MsgHandler) GetCtxstore() CtxStore {
	return this.ctxStore
}

type TranParam struct {
<<<<<<< HEAD
	gasLimit     uint64
	gasPrice	 *big.Int
	data         []byte
}

type GetCtxSignsData struct {
	Amount int  // Maximum number of headers to retrieve
	GetAll bool // Query all
}
=======
	gasLimit uint64
	gasPrice *big.Int
	data     []byte
}
>>>>>>> 738869b6
<|MERGE_RESOLUTION|>--- conflicted
+++ resolved
@@ -49,60 +49,52 @@
 	crossMsgReader <-chan interface{}
 	crossMsgWriter chan<- interface{}
 	//statementDb    *StatementDb
-	quitSync    chan struct{}
-	knownRwssTx map[common.Hash]*TranParam
-
-	makerStartEventCh   chan core.NewCTxsEvent
-	makerStartEventSub  event.Subscription
-	makerSignedCh       chan core.NewCWsEvent
-	makerSignedSub      event.Subscription
-	takerEventCh        chan core.NewRTxsEvent
-	takerEventSub       event.Subscription
-	takerSignedCh       chan core.NewRWsEvent
-	takerSignedSub      event.Subscription
-	availableTakerCh    chan core.NewRWssEvent
-	availableTakerSub   event.Subscription
-	makerFinishEventCh  chan core.TransationFinishEvent
-	makerFinishEventSub event.Subscription
+	quitSync       chan struct{}
+	knownRwssTx    map[common.Hash]*TranParam
+
+	makerStartEventCh    chan core.NewCTxsEvent
+	makerStartEventSub   event.Subscription
+	makerSignedCh        chan core.NewCWsEvent
+	makerSignedSub       event.Subscription
+	takerEventCh         chan core.NewRTxsEvent
+	takerEventSub        event.Subscription
+	takerSignedCh        chan core.NewRWsEvent
+	takerSignedSub       event.Subscription
+	availableTakerCh     chan core.NewRWssEvent
+	availableTakerSub    event.Subscription
+	makerFinishEventCh   chan core.TransationFinishEvent
+	makerFinishEventSub  event.Subscription
 	//transactionRemoveCh  chan core.TransationRemoveEvent
 	//transactionRemoveSub event.Subscription
 
-<<<<<<< HEAD
 	rtxsinLogCh  chan core.NewRTxsEvent //通过该通道删除ctx_pool中的记录，TODO 普通节点无该功能
 	rtxsinLogSub event.Subscription
 	chain        simplechain
 	gpo          GasPriceOracle
 	gasHelper    *GasHelper
-=======
-	rtxsinLogCh         chan core.NewRTxsEvent //通过该通道删除ctx_pool中的记录，TODO 普通节点无该功能
-	rtxsinLogSub        event.Subscription
-	chain               simplechain
-	gpo                 types.GasPriceOracle
-	gasHelper           *GasHelper
->>>>>>> 738869b6
 	MainChainCtxAddress common.Address
-	SubChainCtxAddress  common.Address
+	SubChainCtxAddress common.Address
 }
 
 func NewMsgHandler(chain simplechain, roleHandler RoleHandler, role common.ChainRole, ctxpool CtxStore, rtxStore rtxStore,
 	blockchain *core.BlockChain, crossMsgReader <-chan interface{},
-	crossMsgWriter chan<- interface{}, mainAddr common.Address, subAddr common.Address) *MsgHandler {
+	crossMsgWriter chan<- interface{},mainAddr common.Address,subAddr common.Address ) *MsgHandler {
 	gasHelper := NewGasHelper(blockchain, chain)
-	log.Info("NewMsgHandler", "role", role.String())
+	log.Info("NewMsgHandler","role",role.String())
 	return &MsgHandler{
-		chain:               chain,
-		roleHandler:         roleHandler,
-		quitSync:            make(chan struct{}),
-		role:                role,
-		ctxStore:            ctxpool,
-		rtxStore:            rtxStore,
-		blockchain:          blockchain,
-		crossMsgReader:      crossMsgReader,
-		crossMsgWriter:      crossMsgWriter,
-		gasHelper:           gasHelper,
-		MainChainCtxAddress: mainAddr,
-		SubChainCtxAddress:  subAddr,
-		knownRwssTx:         make(map[common.Hash]*TranParam),
+		chain:          chain,
+		roleHandler:    roleHandler,
+		quitSync:       make(chan struct{}),
+		role:           role,
+		ctxStore:       ctxpool,
+		rtxStore:       rtxStore,
+		blockchain:     blockchain,
+		crossMsgReader: crossMsgReader,
+		crossMsgWriter: crossMsgWriter,
+		gasHelper:      gasHelper,
+		MainChainCtxAddress:mainAddr,
+		SubChainCtxAddress:subAddr,
+		knownRwssTx:    make(map[common.Hash]*TranParam),
 	}
 }
 func (this *MsgHandler) SetProtocolManager(pm ProtocolManager) {
@@ -118,7 +110,7 @@
 	this.makerSignedSub = this.ctxStore.SubscribeCWssResultEvent(this.makerSignedCh)
 	this.takerSignedCh = make(chan core.NewRWsEvent, txChanSize)
 	this.takerSignedSub = this.rtxStore.SubscribeRWssResultEvent(this.takerSignedCh)
-	this.availableTakerCh = make(chan core.NewRWssEvent, txChanSize)
+	this.availableTakerCh = make(chan core.NewRWssEvent,txChanSize)
 	this.availableTakerSub = this.rtxStore.SubscribeNewRWssEvent(this.availableTakerCh)
 	//this.transactionRemoveCh = make(chan core.TransationRemoveEvent, txChanSize)
 	//this.transactionRemoveSub = this.blockchain.SubscribeTransactionRemoveEvent(this.transactionRemoveCh)
@@ -146,7 +138,7 @@
 				break
 			}
 			if this.role.IsAnchor() {
-				for _, tx := range ev.Txs {
+				for _,tx:=range ev.Txs{
 					if err := this.ctxStore.AddLocal(tx); err != nil {
 						log.Warn("Add local rtx", "err", err)
 					}
@@ -158,12 +150,12 @@
 		case ev := <-this.makerSignedCh:
 			this.pm.BroadcastInternalCrossTransactionWithSignature([]*types.CrossTransactionWithSignatures{ev.Txs}) //主网广播
 			if this.role.IsAnchor() {
-				this.WriteCrossMessage(ev.Txs) //发送到子网
+				this.WriteCrossMessage(ev.Txs)                                                                          //发送到子网
 			}
 		case <-this.makerSignedSub.Err():
 			return
 
-		case ev := <-this.availableTakerCh:
+		case ev := <- this.availableTakerCh:
 			//if pengding,err := this.pm.Pending(); err == nil && len(pengding) ==0 {
 			//	for _,v := range ev.Tws {
 			//		if this.role.IsAnchor() && v.Data.DestinationId.Uint64() == this.pm.NetworkId() {
@@ -181,7 +173,7 @@
 			//}
 			if this.role.IsAnchor() {
 				if len(ev.Tws) == 0 {
-					for k := range this.knownRwssTx { //清理缓存
+					for k,_ := range this.knownRwssTx { //清理缓存
 						delete(this.knownRwssTx, k)
 					}
 				}
@@ -203,14 +195,14 @@
 					this.pm.AddRemotes(txs)
 				}
 			}
-		case <-this.availableTakerSub.Err():
+		case <- this.availableTakerSub.Err():
 			return
 		//case ev := <-this.availableMakerCh:
 		//	if !this.pm.CanAcceptTxs() {
 		//		break
 		//	}
 		//	this.pm.BroadcastCWss(ev.Txs)
-		// Err() channel will be closed when unsubscribing.
+			// Err() channel will be closed when unsubscribing.
 		//case <-this.availableMakerSub.Err():
 		//	return
 		case ev := <-this.takerEventCh:
@@ -218,7 +210,7 @@
 				break
 			}
 			if this.role.IsAnchor() {
-				for _, tx := range ev.Txs {
+				for _,tx:=range ev.Txs {
 					if err := this.rtxStore.AddLocal(tx); err != nil {
 						log.Warn("Add local rtx", "err", err)
 					}
@@ -235,7 +227,7 @@
 			return
 		case ev := <-this.rtxsinLogCh:
 			//for _, v := range ev.Txs {
-			this.ctxStore.RemoveRemotes(ev.Txs) //删除本地待接单
+				this.ctxStore.RemoveRemotes(ev.Txs) //删除本地待接单
 			//}
 		case <-this.rtxsinLogSub.Err():
 			return
@@ -247,7 +239,7 @@
 		//	return
 		case ev := <-this.makerFinishEventCh:
 			if err := this.RecordStatement(ev.Finish); err != nil {
-				log.Info("RecordStatement", "err", err)
+				log.Info("RecordStatement","err",err)
 			}
 		case <-this.makerFinishEventSub.Err():
 			return
@@ -437,31 +429,39 @@
 
 	var txs []*types.Transaction
 	var errorRws []*types.ReceptTransactionWithSignatures
-	var count, send, exec, errTx1, errTx2 uint64
-	tokenAddress := this.GetContractAddress()
+	var count,send,exec,errTx1,errTx2 uint64
+	//var begin bool
+	var tokenAddress common.Address
+	tokenAddress = this.GetContractAddress()
+	//switch networkId {
+	//case 1:
+	//	tokenAddress = params.CrossDemoAddress
+	//case 1024:
+	//	tokenAddress = params.SubChainCtxAddress
+	//}
 
 	for _, rws := range rwss {
 		//TODO EstimateGas不仅测试GasLimit，同时能判断该交易是否执行成功
 		var tx *types.Transaction
 		var param *TranParam
-		if _, ok := this.knownRwssTx[rws.ID()]; !ok {
+		if _,ok := this.knownRwssTx[rws.ID()]; !ok {
 			param, err = this.CreateTransaction(key, address, rws, gasUsed)
 			if err != nil {
 				//log.Error("CreateTransaction1", "err", err)
 				errorRws = append(errorRws, rws)
-				errTx1++
+				errTx1 ++
 				continue
 			}
 			this.knownRwssTx[rws.ID()] = param
 		} else { //TODO delete
 			param = this.knownRwssTx[rws.ID()]
-			if ok, _ := this.CheckTransaction(key, address, tokenAddress, rws, gasUsed, nonce+count, param.gasLimit, param.gasPrice, param.data); !ok {
+			if ok, _ := this.CheckTransaction(key,address,tokenAddress,rws,gasUsed, nonce+count,param.gasLimit,param.gasPrice,param.data); !ok {
 				errorRws = append(errorRws, rws)
-				exec++
+				exec ++
 				//log.Info("Check","err",err,"ok",ok,"ctxID",rws.ID().String())
 				continue
 			} else {
-				send++
+				send ++
 			}
 		}
 
@@ -470,25 +470,16 @@
 			return nil, err
 		}
 
-<<<<<<< HEAD
 		txs = append(txs,tx)
 		count ++
 		if len(txs) >= 200 {
 			break
 		}
-=======
-		txs = append(txs, tx)
-		count++
->>>>>>> 738869b6
 		if count >= 1024 { //TODO
 			break
 		}
 	}
-<<<<<<< HEAD
 	log.Info("GetTxForLockOut", "errorRws", len(errorRws),"exec",exec,"errtx1",errTx1,"errtx2",errTx2,"tx",len(txs),"sent",send,"role",this.role.String())
-=======
-	log.Info("GetTxForLockOut", "errorRws", len(errorRws), "exec", exec, "errtx1", errTx1, "errtx2", errTx2, "tx", len(txs), "send", send, "role", this.role.String())
->>>>>>> 738869b6
 	return txs, nil
 }
 
@@ -562,6 +553,9 @@
 	return nil
 }
 
+//func (this *MsgHandler) SetStatementDb(statementDb *StatementDb) {
+//	this.statementDb = statementDb
+//}
 func (this *MsgHandler) GetContractAddress() common.Address {
 	var tokenAddress common.Address
 	switch this.roleHandler {
@@ -575,15 +569,18 @@
 func (this *MsgHandler) SetGasPriceOracle(gpo GasPriceOracle) {
 	this.gpo = gpo
 }
-func (this *MsgHandler) CreateTransaction(key *ecdsa.PrivateKey, address common.Address, rws *types.ReceptTransactionWithSignatures, gasUsed *big.Int) (*TranParam, error) {
-	tokenAddress := this.GetContractAddress()
+func (this *MsgHandler) CreateTransaction(key *ecdsa.PrivateKey,address common.Address,rws *types.ReceptTransactionWithSignatures, gasUsed *big.Int) (*TranParam, error) {
+	var tokenAddress common.Address
+	tokenAddress = this.GetContractAddress()
 	gasPrice, err := this.gpo.SuggestPrice(context.Background())
+
 	if err != nil {
+		//log.Info("SuggestPrice","err",err)
 		return nil, err
 	}
 	data, err := rws.ConstructData(gasUsed)
 	if err != nil {
-		log.Info("ConstructData", "err", err)
+		log.Info("ConstructData","err",err)
 		return nil, err
 	}
 
@@ -595,6 +592,7 @@
 		GasPrice: hexutil.Big(*gasPrice),
 	}
 
+
 	gasLimit, err := this.gasHelper.EstimateGas(context.Background(), callArgs)
 	if err != nil {
 		return nil, err
@@ -602,10 +600,10 @@
 
 	//gasPrice.Add(gasPrice,big.NewInt(1000000000))
 
-	return &TranParam{gasLimit: gasLimit, gasPrice: gasPrice, data: data}, nil
-}
-
-func (this *MsgHandler) CheckTransaction(key *ecdsa.PrivateKey, address, tokenAddress common.Address, rws *types.ReceptTransactionWithSignatures, gasUsed *big.Int, nonce, gasLimit uint64, gasPrice *big.Int, data []byte) (bool, error) {
+	return &TranParam{gasLimit:gasLimit,gasPrice:gasPrice,data:data},nil
+}
+
+func (this *MsgHandler) CheckTransaction(key *ecdsa.PrivateKey,address,tokenAddress common.Address,rws *types.ReceptTransactionWithSignatures, gasUsed *big.Int, nonce,gasLimit uint64,gasPrice *big.Int,data []byte) (bool, error) {
 	callArgs := CallArgs{
 		From:     address,
 		To:       &tokenAddress,
@@ -621,7 +619,6 @@
 }
 
 type TranParam struct {
-<<<<<<< HEAD
 	gasLimit     uint64
 	gasPrice	 *big.Int
 	data         []byte
@@ -631,9 +628,3 @@
 	Amount int  // Maximum number of headers to retrieve
 	GetAll bool // Query all
 }
-=======
-	gasLimit uint64
-	gasPrice *big.Int
-	data     []byte
-}
->>>>>>> 738869b6
