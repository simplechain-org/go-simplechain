--- conflicted
+++ resolved
@@ -154,14 +154,6 @@
 	for {
 		select {
 		case ev := <-this.makerStartEventCh:
-<<<<<<< HEAD
-			log.Error("[debug] makerStartEventCh", "txs", len(ev.Txs))
-			//get cross transaction from the log
-			if !this.pm.CanAcceptTxs() {
-				break
-			}
-=======
->>>>>>> d2846555
 			if this.role.IsAnchor() {
 				for _, tx := range ev.Txs {
 					if err := this.ctxStore.AddLocal(tx); err != nil {
@@ -276,32 +268,6 @@
 				log.Error("Add remote ctx", "err", err, "id", ctx.ID().String())
 			}
 		}
-<<<<<<< HEAD
-	case msg.Code == CtxSignsMsg:
-		log.Error("[debug] handle CtxSignsMsg @@@@")
-		if !this.pm.CanAcceptTxs() {
-			break
-		}
-		var cwss []*types.CrossTransactionWithSignatures
-		var verifyCwss []*types.CrossTransactionWithSignatures
-		if err := msg.Decode(&cwss); err != nil {
-			return errResp(ErrDecode, "msg %v: %v", msg, err)
-		}
-
-		for _, cws := range cwss {
-			errs, errIdx := this.ctxStore.VerifyRemoteCws(cws)
-			if errs == nil {
-				p.MarkInternalCrossTransactionWithSignatures(cws.ID())
-				verifyCwss = append(verifyCwss, cws)
-			} else {
-				log.Warn("verify remote cws failed", "index", errIdx, "errors", errs)
-			}
-		}
-
-		this.ctxStore.AddWithSignatures(verifyCwss)
-		this.pm.BroadcastCWss(verifyCwss)
-=======
->>>>>>> d2846555
 
 	case msg.Code == RtxSignMsg:
 		if !this.pm.CanAcceptTxs() {
@@ -314,40 +280,8 @@
 		if err := this.rtxStore.VerifyRtx(rtx); err == nil {
 			p.MarkReceptTransaction(rtx.SignHash())
 			this.pm.BroadcastRtx([]*types.ReceptTransaction{rtx})
-<<<<<<< HEAD
-			if err := this.rtxStore.AddRemote(rtx); err != nil {
-				//log.Warn("Add remote rtx", "err", err)
-			}
-		} else {
-			//log.Warn("Add remote rtx", "err", err)
-			break
-		}
-
-	case msg.Code == CtxSignsInternalMsg:
-		if !this.pm.CanAcceptTxs() {
-			break
-		}
-		var cwss []*types.CrossTransactionWithSignatures
-		var verifyCwss []*types.CrossTransactionWithSignatures
-		if err := msg.Decode(&cwss); err != nil {
-			return errResp(ErrDecode, "msg %v: %v", msg, err)
-		}
-		//Receive and broadcast
-		for _, cws := range cwss {
-			errs, errIdx := this.ctxStore.VerifyLocalCws(cws)
-			if errs == nil {
-				p.MarkInternalCrossTransactionWithSignatures(cws.ID())
-				verifyCwss = append(verifyCwss, cws)
-			} else {
-				log.Warn("verify local cws failed", "index", errIdx)
-			}
-		}
-		this.ctxStore.AddWithSignatures(verifyCwss)
-		this.pm.BroadcastInternalCrossTransactionWithSignature(verifyCwss)
-=======
 			this.rtxStore.AddRemote(rtx)
 		}
->>>>>>> d2846555
 
 	default:
 		return errResp(ErrInvalidMsgCode, "%v", msg.Code)
@@ -369,19 +303,12 @@
 		case v := <-this.crossMsgReader:
 			cws, ok := v.(*types.CrossTransactionWithSignatures)
 			if ok && cws.Data.DestinationId.Uint64() == this.pm.NetworkId() {
-<<<<<<< HEAD
 				this.ctxStore.AddWithSignatures([]*types.CrossTransactionWithSignatures{cws})
-				this.pm.BroadcastCWss([]*types.CrossTransactionWithSignatures{cws})
-=======
-				log.Warn("ReadCrossMessage maker ", "id", cws.ID().String())
-				this.ctxStore.AddCWss([]*types.CrossTransactionWithSignatures{cws})
->>>>>>> d2846555
 				break
 			}
 
 			rws, ok := v.(*types.ReceptTransactionWithSignatures)
 			if ok && rws.Data.DestinationId.Uint64() == this.pm.NetworkId() {
-				log.Warn("ReadCrossMessage taker ", "id", rws.ID().String())
 				if v := this.rtxStore.ReadFromLocals(rws.Data.CTxId); v == nil {
 					errs := this.rtxStore.AddWithSignatures(rws)
 					for _, err := range errs {
