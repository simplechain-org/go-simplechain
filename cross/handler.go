package cross

import (
	"bytes"
	"context"
	"math/big"
	"time"

	"github.com/simplechain-org/go-simplechain/accounts/abi"
	"github.com/simplechain-org/go-simplechain/common"
	"github.com/simplechain-org/go-simplechain/common/hexutil"
	"github.com/simplechain-org/go-simplechain/core"
	"github.com/simplechain-org/go-simplechain/core/types"
	"github.com/simplechain-org/go-simplechain/event"
	"github.com/simplechain-org/go-simplechain/log"
	"github.com/simplechain-org/go-simplechain/params"
)

const (
	txChanSize     = 4096
	rmLogsChanSize = 10
)

type RoleHandler int

const (
	RoleMainHandler RoleHandler = iota
	RoleSubHandler
)

type TranParam struct {
	gasLimit uint64
	gasPrice *big.Int
	data     []byte
}

type Handler struct {
	roleHandler RoleHandler
	role        common.ChainRole
	ctxStore    CtxStore
	blockChain  *core.BlockChain
	pm          ProtocolManager
<<<<<<< HEAD

	quitSync       chan struct{}
	crossMsgReader <-chan interface{} // Channel to read  cross-chain message
	crossMsgWriter chan<- interface{} // Channel to write cross-chain message

	confirmedMakerCh  chan core.ConfirmedMakerEvent // Channel to receive one-signed makerTx from ctxStore
	confirmedMakerSub event.Subscription
	signedCtxCh       chan core.SignedCtxEvent // Channel to receive signed-completely makerTx from ctxStore
	signedCtxSub      event.Subscription

=======

	quitSync       chan struct{}
	crossMsgReader <-chan interface{} // Channel to read  cross-chain message
	crossMsgWriter chan<- interface{} // Channel to write cross-chain message

	confirmedMakerCh  chan core.ConfirmedMakerEvent // Channel to receive one-signed makerTx from ctxStore
	confirmedMakerSub event.Subscription
	signedCtxCh       chan core.SignedCtxEvent // Channel to receive signed-completely makerTx from ctxStore
	signedCtxSub      event.Subscription

>>>>>>> 9f2b23c1
	newTakerCh        chan core.NewTakerEvent // Channel to receive taker tx
	newTakerSub       event.Subscription
	confirmedTakerCh  chan core.ConfirmedTakerEvent // Channel to receive one-signed takerTx from rtxStore
	confirmedTakerSub event.Subscription

<<<<<<< HEAD
	makerFinishEventCh  chan core.ConfirmedFinishEvent // Channel to receive confirmed makerFinish event
	makerFinishEventSub event.Subscription
=======
	newFinishCh        chan core.NewFinishEvent
	newFinishSub       event.Subscription
	confirmedFinishCh  chan core.ConfirmedFinishEvent // Channel to receive confirmed makerFinish event
	confirmedFinishSub event.Subscription
>>>>>>> 9f2b23c1

	rmLogsCh  chan core.RemovedLogsEvent // Channel to receive removed log event
	rmLogsSub event.Subscription         // Subscription for removed log event

	updateAnchorCh  chan core.AnchorEvent
	updateAnchorSub event.Subscription

	chain               simplechain
	gpo                 GasPriceOracle
	gasHelper           *GasHelper
	MainChainCtxAddress common.Address
	SubChainCtxAddress  common.Address
	anchorSigner        common.Address
	signHash            types.SignHash
	crossABI            abi.ABI
}

func NewCrossHandler(chain simplechain, roleHandler RoleHandler, role common.ChainRole, ctxPool CtxStore,
	blockChain *core.BlockChain, crossMsgReader <-chan interface{},
	crossMsgWriter chan<- interface{}, mainAddr common.Address, subAddr common.Address,
	signHash types.SignHash, anchorSigner common.Address) *Handler {

	gasHelper := NewGasHelper(blockChain, chain)
	data, err := hexutil.Decode(params.CrossDemoAbi)
	if err != nil {
		log.Error("Parse crossABI", "err", err)
		return nil
	}
	crossAbi, err := abi.JSON(bytes.NewReader(data))
	if err != nil {
		log.Error("Decode cross abi", "err", err)
		return nil
	}

	return &Handler{
		chain:               chain,
		roleHandler:         roleHandler,
		role:                role,
		quitSync:            make(chan struct{}),
		ctxStore:            ctxPool,
		blockChain:          blockChain,
		crossMsgReader:      crossMsgReader,
		crossMsgWriter:      crossMsgWriter,
		gasHelper:           gasHelper,
		MainChainCtxAddress: mainAddr,
		SubChainCtxAddress:  subAddr,
		signHash:            signHash,
		anchorSigner:        anchorSigner,
		crossABI:            crossAbi,
	}
}

func (h *Handler) SetProtocolManager(pm ProtocolManager) {
	h.pm = pm
}

func (h *Handler) RegisterCrossChain(chainID *big.Int) {
	h.writeCrossMessage(core.NewCrossChainEvent{ChainID: chainID})
}

func (h *Handler) Start() {
	h.confirmedMakerCh = make(chan core.ConfirmedMakerEvent, txChanSize)
	h.confirmedMakerSub = h.blockChain.SubscribeConfirmedMakerEvent(h.confirmedMakerCh)
	h.confirmedTakerCh = make(chan core.ConfirmedTakerEvent, txChanSize)
	h.confirmedTakerSub = h.blockChain.SubscribeConfirmedTakerEvent(h.confirmedTakerCh)

	h.signedCtxCh = make(chan core.SignedCtxEvent, txChanSize)
	h.signedCtxSub = h.ctxStore.SubscribeSignedCtxEvent(h.signedCtxCh)

<<<<<<< HEAD
	h.makerFinishEventCh = make(chan core.ConfirmedFinishEvent, txChanSize)
	h.makerFinishEventSub = h.blockChain.SubscribeConfirmedFinishEvent(h.makerFinishEventCh)
=======
	h.confirmedFinishCh = make(chan core.ConfirmedFinishEvent, txChanSize)
	h.confirmedFinishSub = h.blockChain.SubscribeConfirmedFinishEvent(h.confirmedFinishCh)
>>>>>>> 9f2b23c1

	h.newTakerCh = make(chan core.NewTakerEvent, txChanSize)
	h.newTakerSub = h.blockChain.SubscribeNewTakerEvent(h.newTakerCh)

<<<<<<< HEAD
	h.rmLogsCh = make(chan core.RemovedLogsEvent, rmLogsChanSize)
	h.rmLogsSub = h.blockChain.SubscribeRemovedLogsEvent(h.rmLogsCh)

	h.updateAnchorCh = make(chan core.AnchorEvent, txChanSize)
	h.updateAnchorSub = h.blockChain.SubscribeUpdateAnchorEvent(h.updateAnchorCh)

	go h.loop()
	go h.readCrossMessage()
}

func (h *Handler) GetCtxStore() CtxStore {
	return h.ctxStore
}

=======
	h.newFinishCh = make(chan core.NewFinishEvent, txChanSize)
	h.newFinishSub = h.blockChain.SubscribeNewFinishEvent(h.newFinishCh)

	h.rmLogsCh = make(chan core.RemovedLogsEvent, rmLogsChanSize)
	h.rmLogsSub = h.blockChain.SubscribeRemovedLogsEvent(h.rmLogsCh)

	h.updateAnchorCh = make(chan core.AnchorEvent, txChanSize)
	h.updateAnchorSub = h.blockChain.SubscribeUpdateAnchorEvent(h.updateAnchorCh)

	go h.loop()
	go h.readCrossMessage()
}

func (h *Handler) GetCtxStore() CtxStore {
	return h.ctxStore
}

>>>>>>> 9f2b23c1
func (h *Handler) SetGasPriceOracle(gpo GasPriceOracle) {
	h.gpo = gpo
}

func (h *Handler) AddRemoteCtx(ctx *types.CrossTransaction) {
	if err := h.ctxStore.VerifyCtx(ctx); err == nil {
		if err := h.ctxStore.AddRemote(ctx); err != nil {
			log.Error("Add remote ctx", "id", ctx.ID().String(), "err", err)
		}
	}
}

func (h *Handler) Stop() {
	h.confirmedMakerSub.Unsubscribe()
	h.signedCtxSub.Unsubscribe()
	h.confirmedTakerSub.Unsubscribe()
	h.newTakerSub.Unsubscribe()
<<<<<<< HEAD
	h.makerFinishEventSub.Unsubscribe()
=======
	h.confirmedFinishSub.Unsubscribe()
>>>>>>> 9f2b23c1
	h.rmLogsSub.Unsubscribe()
	h.updateAnchorSub.Unsubscribe()

	close(h.quitSync)

	log.Info("SimpleChain MsgHandler stopped")
}

func (h *Handler) loop() {
	expire := time.NewTicker(30 * time.Second)
	defer expire.Stop()

	for {
		select {
		case ev := <-h.confirmedMakerCh:
			for _, tx := range ev.Txs {
				if err := h.ctxStore.AddLocal(tx); err != nil {
					log.Warn("Add local ctx failed", "err", err)
				}
			}
			h.pm.BroadcastCtx(ev.Txs, true)

		case <-h.confirmedMakerSub.Err():
			return

		case ev := <-h.signedCtxCh:
			h.writeCrossMessage(ev)
		case <-h.signedCtxSub.Err():
			return

		case ev := <-h.confirmedTakerCh:
			h.writeCrossMessage(ev)
			if errs := h.ctxStore.RemoveRemotes(ev.Txs); errs != nil {
				log.Warn("RemoveRemotes failed", "error", errs)
			}

		case <-h.confirmedTakerSub.Err():
			return

		case ev := <-h.newTakerCh:
<<<<<<< HEAD
			h.ctxStore.MarkStatus(ev.Txs, types.RtxStatusImplementing)
		case <-h.newTakerSub.Err():
			return

		case ev := <-h.rmLogsCh:
			h.reOrgLogs(ev.Logs)
		case <-h.rmLogsSub.Err():
			return

		case ev := <-h.makerFinishEventCh:
			h.clearStore(ev.FinishIds)
		case <-h.makerFinishEventSub.Err():
=======
			h.ctxStore.MarkStatus(ev.Txs, types.CtxStatusImplementing)
		case <-h.newTakerSub.Err():
			return

		case ev := <-h.newFinishCh:
			h.writeCrossMessage(ev)

		case ev := <-h.rmLogsCh:
			h.reorgLogs(ev.Logs)
		case <-h.rmLogsSub.Err():
			return

		case ev := <-h.confirmedFinishCh:
			h.clearStore(ev.FinishIds)
		case <-h.confirmedFinishSub.Err():
>>>>>>> 9f2b23c1
			return

		case ev := <-h.updateAnchorCh:
			for _, v := range ev.ChainInfo {
				if err := h.ctxStore.UpdateAnchors(v); err != nil {
					log.Info("ctxStore UpdateAnchors failed", "err", err)
				}
			}
		case <-h.updateAnchorSub.Err():
			return

		case <-expire.C:
			h.updateSelfTx()
		}
	}
}

func (h *Handler) writeCrossMessage(v interface{}) {
	select {
	case h.crossMsgWriter <- v:
	case <-h.quitSync:
		return
	}
}

func (h *Handler) readCrossMessage() {
	for {
		select {
		case v := <-h.crossMsgReader:
			switch ev := v.(type) {
			case core.SignedCtxEvent:
				cws := ev.Tws
				if cws.DestinationId().Uint64() == h.pm.NetworkId() {
					if err := h.ctxStore.AddFromRemoteChain(cws, ev.CallBack); err != nil {
<<<<<<< HEAD
						log.Warn("readCrossMessage failed", "error", err.Error())
					}
				}
				//log.Info("cross message SignedCtx", "ID", cws.ID().String())

			case core.ConfirmedTakerEvent:
				txs, err := h.getTxForLockOut(ev.Txs)
				if err != nil {
					log.Error("GetTxForLockOut", "err", err)
				}
				if len(txs) > 0 {
					h.pm.AddLocals(txs)
				}
				//log.Info("cross message ConfirmedTaker", "length", len(ev.Txs))
=======
						log.Warn("add remote cross transaction failed", "error", err.Error())
					}
				}

			case core.ConfirmedTakerEvent:
				txs, err := h.getTxForLockOut(ev.Txs)
				if err != nil {
					log.Error("GetTxForLockOut", "err", err)
				}
				if len(txs) > 0 {
					h.pm.AddLocals(txs)
				}
			//log.Info("cross message ConfirmedTaker", "length", len(ev.Txs))

			case core.NewFinishEvent:
				txs := make([]*types.ReceptTransaction, len(ev.FinishIds))
				for i, txId := range ev.FinishIds {
					txs[i] = &types.ReceptTransaction{
						CTxId:         txId,
						DestinationId: ev.ChainID,
					}
				}
				h.ctxStore.MarkStatus(txs, types.CtxStatusFinishing)
>>>>>>> 9f2b23c1

			case core.NewCrossChainEvent:
				if ev.ChainID.Uint64() != h.pm.NetworkId() {
					h.ctxStore.RegisterChain(ev.ChainID)
				}
			}

		case <-h.quitSync:
			return
		}
	}
}

func (h *Handler) getTxForLockOut(rwss []*types.ReceptTransaction) ([]*types.Transaction, error) {
	var err error
	var count uint64
	var param *TranParam
	var tx *types.Transaction
	var txs []*types.Transaction

	nonce := h.pm.GetNonce(h.anchorSigner)
	tokenAddress := h.getCrossContractAddr()

	for _, rws := range rwss {
		if rws.DestinationId.Uint64() == h.pm.NetworkId() {
			param, err = h.createTransaction(rws)
			if err != nil {
				log.Error("GetTxForLockOut CreateTransaction", "err", err)
				continue
			}
			tx, err = newSignedTransaction(nonce+count, tokenAddress, param.gasLimit, param.gasPrice, param.data,
				h.pm.NetworkId(), h.signHash)
			if err != nil {
				log.Error("GetTxForLockOut newSignedTransaction", "err", err)
				return nil, err
			}
			txs = append(txs, tx)
			count++
		}
	}

	return txs, nil
}

func (h *Handler) clearStore(finishes []common.Hash) {
	for _, id := range finishes {
		log.Info("cross transaction finished", "txId", id.String())
<<<<<<< HEAD
	}
	if errs := h.ctxStore.RemoveLocals(finishes); errs != nil {
		log.Warn("CleanUpDb RemoveLocals failed", "error", errs)
	}
=======
	}
	if errs := h.ctxStore.RemoveLocals(finishes); errs != nil {
		log.Warn("CleanUpDb RemoveLocals failed", "error", errs)
	}
>>>>>>> 9f2b23c1
}

func (h *Handler) getCrossContractAddr() common.Address {
	var crossAddr common.Address
	switch h.roleHandler {
	case RoleMainHandler:
		crossAddr = h.MainChainCtxAddress
	case RoleSubHandler:
		crossAddr = h.SubChainCtxAddress
	}
	return crossAddr
}

<<<<<<< HEAD
func (h *Handler) reOrgLogs(logs []*types.Log) {
=======
func (h *Handler) reorgLogs(logs []*types.Log) {
>>>>>>> 9f2b23c1
	var takerLogs []*types.ReceptTransaction
	for _, l := range logs {
		if h.blockChain.IsCtxAddress(l.Address) {
			if l.Topics[0] == params.TakerTopic && len(l.Topics) >= 3 && len(l.Data) >= common.HashLength*4 {
				takerLogs = append(takerLogs, &types.ReceptTransaction{
					DestinationId: common.BytesToHash(l.Data[:common.HashLength]).Big(),
					CTxId:         l.Topics[1],
				})
			}
		}
	}
	if len(takerLogs) > 0 {
<<<<<<< HEAD
		h.ctxStore.MarkStatus(takerLogs, types.RtxStatusWaiting)
=======
		h.ctxStore.MarkStatus(takerLogs, types.CtxStatusWaiting)
>>>>>>> 9f2b23c1
	}
}

func (h *Handler) createTransaction(rws *types.ReceptTransaction) (*TranParam, error) {
	gasPrice, err := h.gpo.SuggestPrice(context.Background())
	if err != nil {
		return nil, err
	}
	data, err := rws.ConstructData(h.crossABI)
	if err != nil {
		log.Error("ConstructData", "err", err)
		return nil, err
	}

	return &TranParam{gasLimit: 250000, gasPrice: gasPrice, data: data}, nil
}

func (h *Handler) updateSelfTx() {
	if pending, err := h.pm.Pending(); err == nil {
		if txs, ok := pending[h.anchorSigner]; ok {
			var count uint64
			var newTxs []*types.Transaction
			for _, v := range txs {
				if count < core.DefaultTxPoolConfig.AccountSlots {
					gasPrice := new(big.Int).Div(new(big.Int).Mul(
						v.GasPrice(), big.NewInt(100+int64(core.DefaultTxPoolConfig.PriceBump))), big.NewInt(100))

					tx, err := newSignedTransaction(v.Nonce(), h.getCrossContractAddr(), v.Gas(), gasPrice, v.Data(), h.pm.NetworkId(), h.signHash)
					if err != nil {
						log.Info("UpdateSelfTx", "err", err)
					}

					newTxs = append(newTxs, tx)
					count++
				} else {
					break
				}
			}
			log.Info("UpdateSelfTx", "len", len(newTxs))
			h.pm.AddLocals(newTxs)
		}
	}
}

func newSignedTransaction(nonce uint64, to common.Address, gasLimit uint64, gasPrice *big.Int,
	data []byte, networkId uint64, signHash types.SignHash) (*types.Transaction, error) {
	tx := types.NewTransaction(nonce, to, big.NewInt(0), gasLimit, gasPrice, data)
	signer := types.NewEIP155Signer(big.NewInt(int64(networkId)))
	txHash := signer.Hash(tx)
	signature, err := signHash(txHash.Bytes())
	if err != nil {
		return nil, err
	}
	signedTx, err := tx.WithSignature(signer, signature)
	if err != nil {
		return nil, err
	}
	return signedTx, nil
}

type SyncReq struct {
	Chain   uint64
	StartID common.Hash
}

type SyncResp struct {
	Chain uint64
	Data  [][]byte
}

func (h *Handler) GetSyncCrossTransaction(startTxID common.Hash, syncSize int) []*types.CrossTransactionWithSignatures {
<<<<<<< HEAD
	return h.ctxStore.ListCrossTransactionsByChainIDAndTxID(h.pm.NetworkId(), startTxID, syncSize)
=======
	return h.ctxStore.GetSyncCrossTransactions(h.pm.NetworkId(), startTxID, syncSize)
>>>>>>> 9f2b23c1
}

func (h *Handler) SyncCrossTransaction(ctx []*types.CrossTransactionWithSignatures) int {
	return h.ctxStore.SyncCrossTransactions(ctx)
}<|MERGE_RESOLUTION|>--- conflicted
+++ resolved
@@ -40,7 +40,6 @@
 	ctxStore    CtxStore
 	blockChain  *core.BlockChain
 	pm          ProtocolManager
-<<<<<<< HEAD
 
 	quitSync       chan struct{}
 	crossMsgReader <-chan interface{} // Channel to read  cross-chain message
@@ -51,32 +50,15 @@
 	signedCtxCh       chan core.SignedCtxEvent // Channel to receive signed-completely makerTx from ctxStore
 	signedCtxSub      event.Subscription
 
-=======
-
-	quitSync       chan struct{}
-	crossMsgReader <-chan interface{} // Channel to read  cross-chain message
-	crossMsgWriter chan<- interface{} // Channel to write cross-chain message
-
-	confirmedMakerCh  chan core.ConfirmedMakerEvent // Channel to receive one-signed makerTx from ctxStore
-	confirmedMakerSub event.Subscription
-	signedCtxCh       chan core.SignedCtxEvent // Channel to receive signed-completely makerTx from ctxStore
-	signedCtxSub      event.Subscription
-
->>>>>>> 9f2b23c1
 	newTakerCh        chan core.NewTakerEvent // Channel to receive taker tx
 	newTakerSub       event.Subscription
 	confirmedTakerCh  chan core.ConfirmedTakerEvent // Channel to receive one-signed takerTx from rtxStore
 	confirmedTakerSub event.Subscription
 
-<<<<<<< HEAD
-	makerFinishEventCh  chan core.ConfirmedFinishEvent // Channel to receive confirmed makerFinish event
-	makerFinishEventSub event.Subscription
-=======
 	newFinishCh        chan core.NewFinishEvent
 	newFinishSub       event.Subscription
 	confirmedFinishCh  chan core.ConfirmedFinishEvent // Channel to receive confirmed makerFinish event
 	confirmedFinishSub event.Subscription
->>>>>>> 9f2b23c1
 
 	rmLogsCh  chan core.RemovedLogsEvent // Channel to receive removed log event
 	rmLogsSub event.Subscription         // Subscription for removed log event
@@ -146,18 +128,15 @@
 	h.signedCtxCh = make(chan core.SignedCtxEvent, txChanSize)
 	h.signedCtxSub = h.ctxStore.SubscribeSignedCtxEvent(h.signedCtxCh)
 
-<<<<<<< HEAD
-	h.makerFinishEventCh = make(chan core.ConfirmedFinishEvent, txChanSize)
-	h.makerFinishEventSub = h.blockChain.SubscribeConfirmedFinishEvent(h.makerFinishEventCh)
-=======
 	h.confirmedFinishCh = make(chan core.ConfirmedFinishEvent, txChanSize)
 	h.confirmedFinishSub = h.blockChain.SubscribeConfirmedFinishEvent(h.confirmedFinishCh)
->>>>>>> 9f2b23c1
 
 	h.newTakerCh = make(chan core.NewTakerEvent, txChanSize)
 	h.newTakerSub = h.blockChain.SubscribeNewTakerEvent(h.newTakerCh)
 
-<<<<<<< HEAD
+	h.newFinishCh = make(chan core.NewFinishEvent, txChanSize)
+	h.newFinishSub = h.blockChain.SubscribeNewFinishEvent(h.newFinishCh)
+
 	h.rmLogsCh = make(chan core.RemovedLogsEvent, rmLogsChanSize)
 	h.rmLogsSub = h.blockChain.SubscribeRemovedLogsEvent(h.rmLogsCh)
 
@@ -172,25 +151,6 @@
 	return h.ctxStore
 }
 
-=======
-	h.newFinishCh = make(chan core.NewFinishEvent, txChanSize)
-	h.newFinishSub = h.blockChain.SubscribeNewFinishEvent(h.newFinishCh)
-
-	h.rmLogsCh = make(chan core.RemovedLogsEvent, rmLogsChanSize)
-	h.rmLogsSub = h.blockChain.SubscribeRemovedLogsEvent(h.rmLogsCh)
-
-	h.updateAnchorCh = make(chan core.AnchorEvent, txChanSize)
-	h.updateAnchorSub = h.blockChain.SubscribeUpdateAnchorEvent(h.updateAnchorCh)
-
-	go h.loop()
-	go h.readCrossMessage()
-}
-
-func (h *Handler) GetCtxStore() CtxStore {
-	return h.ctxStore
-}
-
->>>>>>> 9f2b23c1
 func (h *Handler) SetGasPriceOracle(gpo GasPriceOracle) {
 	h.gpo = gpo
 }
@@ -208,11 +168,7 @@
 	h.signedCtxSub.Unsubscribe()
 	h.confirmedTakerSub.Unsubscribe()
 	h.newTakerSub.Unsubscribe()
-<<<<<<< HEAD
-	h.makerFinishEventSub.Unsubscribe()
-=======
 	h.confirmedFinishSub.Unsubscribe()
->>>>>>> 9f2b23c1
 	h.rmLogsSub.Unsubscribe()
 	h.updateAnchorSub.Unsubscribe()
 
@@ -253,20 +209,6 @@
 			return
 
 		case ev := <-h.newTakerCh:
-<<<<<<< HEAD
-			h.ctxStore.MarkStatus(ev.Txs, types.RtxStatusImplementing)
-		case <-h.newTakerSub.Err():
-			return
-
-		case ev := <-h.rmLogsCh:
-			h.reOrgLogs(ev.Logs)
-		case <-h.rmLogsSub.Err():
-			return
-
-		case ev := <-h.makerFinishEventCh:
-			h.clearStore(ev.FinishIds)
-		case <-h.makerFinishEventSub.Err():
-=======
 			h.ctxStore.MarkStatus(ev.Txs, types.CtxStatusImplementing)
 		case <-h.newTakerSub.Err():
 			return
@@ -282,7 +224,6 @@
 		case ev := <-h.confirmedFinishCh:
 			h.clearStore(ev.FinishIds)
 		case <-h.confirmedFinishSub.Err():
->>>>>>> 9f2b23c1
 			return
 
 		case ev := <-h.updateAnchorCh:
@@ -317,22 +258,6 @@
 				cws := ev.Tws
 				if cws.DestinationId().Uint64() == h.pm.NetworkId() {
 					if err := h.ctxStore.AddFromRemoteChain(cws, ev.CallBack); err != nil {
-<<<<<<< HEAD
-						log.Warn("readCrossMessage failed", "error", err.Error())
-					}
-				}
-				//log.Info("cross message SignedCtx", "ID", cws.ID().String())
-
-			case core.ConfirmedTakerEvent:
-				txs, err := h.getTxForLockOut(ev.Txs)
-				if err != nil {
-					log.Error("GetTxForLockOut", "err", err)
-				}
-				if len(txs) > 0 {
-					h.pm.AddLocals(txs)
-				}
-				//log.Info("cross message ConfirmedTaker", "length", len(ev.Txs))
-=======
 						log.Warn("add remote cross transaction failed", "error", err.Error())
 					}
 				}
@@ -356,7 +281,6 @@
 					}
 				}
 				h.ctxStore.MarkStatus(txs, types.CtxStatusFinishing)
->>>>>>> 9f2b23c1
 
 			case core.NewCrossChainEvent:
 				if ev.ChainID.Uint64() != h.pm.NetworkId() {
@@ -404,17 +328,10 @@
 func (h *Handler) clearStore(finishes []common.Hash) {
 	for _, id := range finishes {
 		log.Info("cross transaction finished", "txId", id.String())
-<<<<<<< HEAD
 	}
 	if errs := h.ctxStore.RemoveLocals(finishes); errs != nil {
 		log.Warn("CleanUpDb RemoveLocals failed", "error", errs)
 	}
-=======
-	}
-	if errs := h.ctxStore.RemoveLocals(finishes); errs != nil {
-		log.Warn("CleanUpDb RemoveLocals failed", "error", errs)
-	}
->>>>>>> 9f2b23c1
 }
 
 func (h *Handler) getCrossContractAddr() common.Address {
@@ -428,11 +345,7 @@
 	return crossAddr
 }
 
-<<<<<<< HEAD
-func (h *Handler) reOrgLogs(logs []*types.Log) {
-=======
 func (h *Handler) reorgLogs(logs []*types.Log) {
->>>>>>> 9f2b23c1
 	var takerLogs []*types.ReceptTransaction
 	for _, l := range logs {
 		if h.blockChain.IsCtxAddress(l.Address) {
@@ -445,11 +358,7 @@
 		}
 	}
 	if len(takerLogs) > 0 {
-<<<<<<< HEAD
-		h.ctxStore.MarkStatus(takerLogs, types.RtxStatusWaiting)
-=======
 		h.ctxStore.MarkStatus(takerLogs, types.CtxStatusWaiting)
->>>>>>> 9f2b23c1
 	}
 }
 
@@ -521,11 +430,7 @@
 }
 
 func (h *Handler) GetSyncCrossTransaction(startTxID common.Hash, syncSize int) []*types.CrossTransactionWithSignatures {
-<<<<<<< HEAD
-	return h.ctxStore.ListCrossTransactionsByChainIDAndTxID(h.pm.NetworkId(), startTxID, syncSize)
-=======
 	return h.ctxStore.GetSyncCrossTransactions(h.pm.NetworkId(), startTxID, syncSize)
->>>>>>> 9f2b23c1
 }
 
 func (h *Handler) SyncCrossTransaction(ctx []*types.CrossTransactionWithSignatures) int {
