package backend

import (
	"errors"
	"fmt"
	"time"

	"github.com/simplechain-org/go-simplechain/common"
)

const (
<<<<<<< HEAD
	protocolVersion    = 1
	protocolMaxMsgSize = 10 * 1024 * 1024
	handshakeTimeout   = 5 * time.Second
	rttMaxEstimate     = 20 * time.Second // Maximum round-trip time to target for download requests
	defaultMaxSyncSize = 100
	defaultCrossChSize = 100

	maxKnownCtx        = 32768 // Maximum cross transactions hashes to keep in the known list (prevent DOS)
	maxQueuedLocalCtx  = 4096
	maxQueuedRemoteCtx = 128
)

const (
	StatusMsg         = 0x00
	CtxSignMsg        = 0x31
	GetCtxSyncMsg     = 0x32
	CtxSyncMsg        = 0x33
	GetPendingSyncMsg = 0x34
	PendingSyncMsg    = 0x35
=======
	StatusMsg = 0x00
)

const (
	maxKnownCtx        = 32768 // Maximum cross transactions hashes to keep in the known list (prevent DOS)
	maxQueuedLocalCtx  = 4096
	maxQueuedRemoteCtx = 128
>>>>>>> 8c4de8e6
)

var (
	ErrClosed            = errors.New("peer set is closed")
	ErrAlreadyRegistered = errors.New("peer is already registered")
	ErrNotRegistered     = errors.New("peer is not registered")
)

type errCode int

const (
	ErrMsgTooLarge = iota
	ErrDecode
	ErrInvalidMsgCode
	ErrProtocolVersionMismatch
	ErrNetworkIDMismatch
	ErrGenesisMismatch
	ErrNoStatusMsg
	ErrExtraStatusMsg
	ErrCrossMainChainMismatch
	ErrCrossSubChainMismatch
)

func errResp(code errCode, format string, v ...interface{}) error {
	return fmt.Errorf("%v - %v", code, fmt.Sprintf(format, v...))
}

func (e errCode) String() string {
	return errorToString[int(e)]
}

// XXX change once legacy code is out
var errorToString = map[int]string{
	ErrMsgTooLarge:             "Message too long",
	ErrDecode:                  "Invalid message",
	ErrInvalidMsgCode:          "Invalid message code",
	ErrProtocolVersionMismatch: "Protocol version mismatch",
	ErrNetworkIDMismatch:       "Network ID mismatch",
	ErrGenesisMismatch:         "Genesis mismatch",
	ErrNoStatusMsg:             "No status message",
	ErrExtraStatusMsg:          "Extra status message",
	ErrCrossMainChainMismatch:  "main chain contract mismatch",
	ErrCrossSubChainMismatch:   "sub chain contract mismatch",
}

type NodeInfo struct {
	MainChain    uint64
	MainContract common.Address
	SubChain     uint64
	SubContract  common.Address
}<|MERGE_RESOLUTION|>--- conflicted
+++ resolved
@@ -9,7 +9,10 @@
 )
 
 const (
-<<<<<<< HEAD
+	StatusMsg = 0x00
+)
+
+const (
 	protocolVersion    = 1
 	protocolMaxMsgSize = 10 * 1024 * 1024
 	handshakeTimeout   = 5 * time.Second
@@ -29,15 +32,6 @@
 	CtxSyncMsg        = 0x33
 	GetPendingSyncMsg = 0x34
 	PendingSyncMsg    = 0x35
-=======
-	StatusMsg = 0x00
-)
-
-const (
-	maxKnownCtx        = 32768 // Maximum cross transactions hashes to keep in the known list (prevent DOS)
-	maxQueuedLocalCtx  = 4096
-	maxQueuedRemoteCtx = 128
->>>>>>> 8c4de8e6
 )
 
 var (
